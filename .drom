--- conflicted
+++ resolved
@@ -30,11 +30,8 @@
 
 # begin context for Makefile
 # file Makefile
-<<<<<<< HEAD
 df015b9edc4d956433a8a01b619aea8a:Makefile
-=======
 654914d02b4117e9f8fd9af2e193a9b5:Makefile
->>>>>>> 504fc9bd
 # end context for Makefile
 
 # begin context for README.md
