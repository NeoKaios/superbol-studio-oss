--- conflicted
+++ resolved
@@ -3,22 +3,17 @@
 SRCDIR=src/vscode/superbol-vscode-platform
 CP ?= cp -f
 
-<<<<<<< HEAD
+# Emacs lsp-mode source directory (https://github.com/emacs-lsp/lsp-mode):
+# (could be a submodule)
+LSP_MODE_SRCDIR ?= ../lsp-mode
+
 all: superbol-free
 superbol-free: build
 	$(CP) _build/default/src/lsp/superbol-free/main.exe superbol-free
 
-compile: build
-	$(CP) _build/default/src/vscode/vscode-package-json/main.exe vscode-package-json
-=======
-# Emacs lsp-mode source directory (https://github.com/emacs-lsp/lsp-mode):
-# (could be a submodule)
-LSP_MODE_SRCDIR ?= ../lsp-mode
-
 .PHONY: compile
 compile: build
 	cp -f _build/default/src/vscode/vscode-package-json/main.exe vscode-package-json
->>>>>>> 0a05abec
 	yarn esbuild _build/default/$(SRCDIR)/$(PROJECT).bc.js \
                 --bundle \
                 --external:vscode \
@@ -51,9 +46,6 @@
 
 opam-cross:
 	drom dep --cross osx
-<<<<<<< HEAD
-	drom dep --cross windows
-=======
 	drom dep --cross windows
 
 # emacs-lsp:
@@ -66,5 +58,4 @@
 
 # 8.0.1
 # --eval "(princ (lsp-generate-settings \"package.json\" 'lsp-superbol))" \
-# --eval '(princ "\n")' \
->>>>>>> 0a05abec
+# --eval '(princ "\n")' \