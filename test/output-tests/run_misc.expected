Considering: import/gnucobol/tests/testsuite.src/run_misc.at:35:0
Considering: import/gnucobol/tests/testsuite.src/run_misc.at:64:0
Considering: import/gnucobol/tests/testsuite.src/run_misc.at:92:0
Considering: import/gnucobol/tests/testsuite.src/run_misc.at:120:0
Considering: import/gnucobol/tests/testsuite.src/run_misc.at:148:0
Considering: import/gnucobol/tests/testsuite.src/run_misc.at:181:0
Considering: import/gnucobol/tests/testsuite.src/run_misc.at:214:0
Considering: import/gnucobol/tests/testsuite.src/run_misc.at:258:0
run_misc.at-258-prog.cob:8.59:
   5          CONFIGURATION SECTION.
   6          SPECIAL-NAMES.
   7              *> note the space after EUR / before ct.
   8 >            CURRENCY SIGN IS "EUR "      WITH PICTURE SYMBOL "U",
----                                                              ^
   9              CURRENCY SIGN IS " ct (EUR)" WITH PICTURE SYMBOL "c",
  10              Currency Sign is "$US" with Picture Symbol "$".
>> Hint: Missing SYMBOL

run_misc.at-258-prog.cob:8.60-8.63:
   5          CONFIGURATION SECTION.
   6          SPECIAL-NAMES.
   7              *> note the space after EUR / before ct.
   8 >            CURRENCY SIGN IS "EUR "      WITH PICTURE SYMBOL "U",
----                                                               ^^^
   9              CURRENCY SIGN IS " ct (EUR)" WITH PICTURE SYMBOL "c",
  10              Currency Sign is "$US" with Picture Symbol "$".
>> Error: Invalid syntax

run_misc.at-258-prog.cob:9.59:
   6          SPECIAL-NAMES.
   7              *> note the space after EUR / before ct.
   8              CURRENCY SIGN IS "EUR "      WITH PICTURE SYMBOL "U",
   9 >            CURRENCY SIGN IS " ct (EUR)" WITH PICTURE SYMBOL "c",
----                                                              ^
  10              Currency Sign is "$US" with Picture Symbol "$".
  11   
>> Hint: Missing SYMBOL

run_misc.at-258-prog.cob:9.60-9.63:
   6          SPECIAL-NAMES.
   7              *> note the space after EUR / before ct.
   8              CURRENCY SIGN IS "EUR "      WITH PICTURE SYMBOL "U",
   9 >            CURRENCY SIGN IS " ct (EUR)" WITH PICTURE SYMBOL "c",
----                                                               ^^^
  10              Currency Sign is "$US" with Picture Symbol "$".
  11   
>> Error: Invalid syntax

run_misc.at-258-prog.cob:10.53:
   7              *> note the space after EUR / before ct.
   8              CURRENCY SIGN IS "EUR "      WITH PICTURE SYMBOL "U",
   9              CURRENCY SIGN IS " ct (EUR)" WITH PICTURE SYMBOL "c",
  10 >            Currency Sign is "$US" with Picture Symbol "$".
----                                                        ^
  11   
  12          DATA DIVISION.
>> Hint: Missing SYMBOL

run_misc.at-258-prog.cob:10.54-10.57:
   7              *> note the space after EUR / before ct.
   8              CURRENCY SIGN IS "EUR "      WITH PICTURE SYMBOL "U",
   9              CURRENCY SIGN IS " ct (EUR)" WITH PICTURE SYMBOL "c",
  10 >            Currency Sign is "$US" with Picture Symbol "$".
----                                                         ^^^
  11   
  12          DATA DIVISION.
>> Error: Invalid syntax

Considering: import/gnucobol/tests/testsuite.src/run_misc.at:297:0
Considering: import/gnucobol/tests/testsuite.src/run_misc.at:298:0
Considering: import/gnucobol/tests/testsuite.src/run_misc.at:341:0
Considering: import/gnucobol/tests/testsuite.src/run_misc.at:340:0
Considering: import/gnucobol/tests/testsuite.src/run_misc.at:342:0
Considering: import/gnucobol/tests/testsuite.src/run_misc.at:394:0
run_misc.at-394-callee.cob:15.42:
  12          01 LCL-X.
  13             05 LCL-VAR    PIC 9 VALUE 0 OCCURS 1 INDEXED BY LCL-IDX.
  14          PROCEDURE        DIVISION.
  15 >            DISPLAY SPACE WITH NO ADVANCING UPON SYSOUT.
----                                             ^
  16              ADD  1 TO WRK-VAR(1) LCL-VAR(1)
  17              SET  WRK-IDX, LCL-IDX UP BY 1
>> Hint: Missing .

run_misc.at-394-callee.cob:15.43-15.47:
  12          01 LCL-X.
  13             05 LCL-VAR    PIC 9 VALUE 0 OCCURS 1 INDEXED BY LCL-IDX.
  14          PROCEDURE        DIVISION.
  15 >            DISPLAY SPACE WITH NO ADVANCING UPON SYSOUT.
----                                              ^^^^
  16              ADD  1 TO WRK-VAR(1) LCL-VAR(1)
  17              SET  WRK-IDX, LCL-IDX UP BY 1
>> Warning: Invalid syntax

run_misc.at-394-callee.cob:20.46:
  17              SET  WRK-IDX, LCL-IDX UP BY 1
  18              SET  DISP-IDX TO WRK-IDX.
  19              MOVE WRK-VAR(1) TO DISP-VAL.
  20 >            DISPLAY DISP-VALS WITH NO ADVANCING UPON SYSOUT.
----                                                 ^
  21              SET  DISP-IDX TO LCL-IDX.
  22              MOVE LCL-VAR(1) TO DISP-VAL.
>> Hint: Missing .

run_misc.at-394-callee.cob:20.47-20.51:
  17              SET  WRK-IDX, LCL-IDX UP BY 1
  18              SET  DISP-IDX TO WRK-IDX.
  19              MOVE WRK-VAR(1) TO DISP-VAL.
  20 >            DISPLAY DISP-VALS WITH NO ADVANCING UPON SYSOUT.
----                                                  ^^^^
  21              SET  DISP-IDX TO LCL-IDX.
  22              MOVE LCL-VAR(1) TO DISP-VAL.
>> Warning: Invalid syntax

run_misc.at-394-callee.cob:23.46:
  20              DISPLAY DISP-VALS WITH NO ADVANCING UPON SYSOUT.
  21              SET  DISP-IDX TO LCL-IDX.
  22              MOVE LCL-VAR(1) TO DISP-VAL.
  23 >            DISPLAY DISP-VALS WITH NO ADVANCING UPON SYSOUT.
----                                                 ^
  24              GOBACK.
>> Hint: Missing .

run_misc.at-394-callee.cob:23.47-23.51:
  20              DISPLAY DISP-VALS WITH NO ADVANCING UPON SYSOUT.
  21              SET  DISP-IDX TO LCL-IDX.
  22              MOVE LCL-VAR(1) TO DISP-VAL.
  23 >            DISPLAY DISP-VALS WITH NO ADVANCING UPON SYSOUT.
----                                                  ^^^^
  24              GOBACK.
>> Warning: Invalid syntax

Considering: import/gnucobol/tests/testsuite.src/run_misc.at:395:0
Considering: import/gnucobol/tests/testsuite.src/run_misc.at:463:0
Considering: import/gnucobol/tests/testsuite.src/run_misc.at:464:0
Considering: import/gnucobol/tests/testsuite.src/run_misc.at:506:0
Considering: import/gnucobol/tests/testsuite.src/run_misc.at:507:0
Considering: import/gnucobol/tests/testsuite.src/run_misc.at:570:0
Considering: import/gnucobol/tests/testsuite.src/run_misc.at:569:0
Considering: import/gnucobol/tests/testsuite.src/run_misc.at:573:0
Considering: import/gnucobol/tests/testsuite.src/run_misc.at:610:0
Considering: import/gnucobol/tests/testsuite.src/run_misc.at:634:0
Considering: import/gnucobol/tests/testsuite.src/run_misc.at:658:0
Considering: import/gnucobol/tests/testsuite.src/run_misc.at:681:0
Considering: import/gnucobol/tests/testsuite.src/run_misc.at:705:0
Considering: import/gnucobol/tests/testsuite.src/run_misc.at:739:0
run_misc.at-739-dump.c:5.6-5.7:
   2   #include <stdio.h>
   3   #include <libcob.h>
   4   
   5 > COB_EXT_EXPORT int
----         ^
   6   dump (unsigned char *data)
   7   {
>> Error: Unexpected indicator: `T'

run_misc.at-739-dump.c:5.7-5.8:
   2   #include <stdio.h>
   3   #include <libcob.h>
   4   
   5 > COB_EXT_EXPORT int
----          ^
   6   dump (unsigned char *data)
   7   {
>> Error: Invalid syntax

run_misc.at-739-dump.c:6.6-6.7:
   3   #include <libcob.h>
   4   
   5   COB_EXT_EXPORT int
   6 > dump (unsigned char *data)
----         ^
   7   {
   8     printf ("%02x%02x%02x", data[0], data[1], data[2]);
>> Error: Unexpected indicator: `u'

run_misc.at-739-dump.c:8.6-8.7:
   5   COB_EXT_EXPORT int
   6   dump (unsigned char *data)
   7   {
   8 >   printf ("%02x%02x%02x", data[0], data[1], data[2]);
----         ^
   9     return 0;
  10   }
>> Error: Unexpected indicator: `t'

run_misc.at-739-dump.c:9.6-9.7:
   6   dump (unsigned char *data)
   7   {
   8     printf ("%02x%02x%02x", data[0], data[1], data[2]);
   9 >   return 0;
----         ^
  10   }
>> Error: Unexpected indicator: `r'

Considering: import/gnucobol/tests/testsuite.src/run_misc.at:740:0
Considering: import/gnucobol/tests/testsuite.src/run_misc.at:782:0
run_misc.at-782-prog.cob:13.15:
  10              03  XBYTE3   PIC X.
  11              03  XBYTE4   PIC X.
  12          PROCEDURE        DIVISION.
  13 >            MOVE Z"012" TO X.
----                  ^
  14              IF XBYTE1 = "0" AND
  15                 XBYTE2 = "1" AND
>> Hint: Missing <identifier or literal>

run_misc.at-782-prog.cob:13.16-13.22:
  10              03  XBYTE3   PIC X.
  11              03  XBYTE4   PIC X.
  12          PROCEDURE        DIVISION.
  13 >            MOVE Z"012" TO X.
----                   ^^^^^^
  14              IF XBYTE1 = "0" AND
  15                 XBYTE2 = "1" AND
>> Error: Invalid syntax

Considering: import/gnucobol/tests/testsuite.src/run_misc.at:804:0
Considering: import/gnucobol/tests/testsuite.src/run_misc.at:844:0
Considering: import/gnucobol/tests/testsuite.src/run_misc.at:870:0
Considering: import/gnucobol/tests/testsuite.src/run_misc.at:905:0
Considering: import/gnucobol/tests/testsuite.src/run_misc.at:942:0
run_misc.at-942-prog.cob:2.7-2.44:
   1   
   2 >        >>TURN EC-BOUND-SUBSCRIPT CHECKING ON
----          ^^^^^^^^^^^^^^^^^^^^^^^^^^^^^^^^^^^^^
   3          IDENTIFICATION DIVISION.
   4          PROGRAM-ID. prog.
>> Error: Invalid >>TURN compiler directive

run_misc.at-942-prog.cob:14.7-14.45:
  11          01  idx PIC 99 VALUE 6.
  12   
  13          PROCEDURE DIVISION.
  14 >        >>TURN EC-BOUND-SUBSCRIPT CHECKING OFF
----          ^^^^^^^^^^^^^^^^^^^^^^^^^^^^^^^^^^^^^^
  15              DISPLAY y (idx) WITH NO ADVANCING
  16          >>TURN EC-BOUND-SUBSCRIPT CHECKING ON WITH LOCATION
>> Error: Invalid >>TURN compiler directive

run_misc.at-942-prog.cob:16.7-16.58:
  13          PROCEDURE DIVISION.
  14          >>TURN EC-BOUND-SUBSCRIPT CHECKING OFF
  15              DISPLAY y (idx) WITH NO ADVANCING
  16 >        >>TURN EC-BOUND-SUBSCRIPT CHECKING ON WITH LOCATION
----          ^^^^^^^^^^^^^^^^^^^^^^^^^^^^^^^^^^^^^^^^^^^^^^^^^^^
  17          >>TURN EC-BOUND, EC-PROGRAM CHECKING OFF
  18              DISPLAY y (idx) WITH NO ADVANCING
>> Error: Invalid >>TURN compiler directive

run_misc.at-942-prog.cob:17.7-17.47:
  14          >>TURN EC-BOUND-SUBSCRIPT CHECKING OFF
  15              DISPLAY y (idx) WITH NO ADVANCING
  16          >>TURN EC-BOUND-SUBSCRIPT CHECKING ON WITH LOCATION
  17 >        >>TURN EC-BOUND, EC-PROGRAM CHECKING OFF
----          ^^^^^^^^^^^^^^^^^^^^^^^^^^^^^^^^^^^^^^^^
  18              DISPLAY y (idx) WITH NO ADVANCING
  19          >>TURN EC-BOUND-SUBSCRIPT CHECKING ON
>> Error: Invalid >>TURN compiler directive

run_misc.at-942-prog.cob:19.7-19.44:
  16          >>TURN EC-BOUND-SUBSCRIPT CHECKING ON WITH LOCATION
  17          >>TURN EC-BOUND, EC-PROGRAM CHECKING OFF
  18              DISPLAY y (idx) WITH NO ADVANCING
  19 >        >>TURN EC-BOUND-SUBSCRIPT CHECKING ON
----          ^^^^^^^^^^^^^^^^^^^^^^^^^^^^^^^^^^^^^
  20              DISPLAY y (idx) WITH NO ADVANCING
  21              .
>> Error: Invalid >>TURN compiler directive

Considering: import/gnucobol/tests/testsuite.src/run_misc.at:974:0
Considering: import/gnucobol/tests/testsuite.src/run_misc.at:996:0
Considering: import/gnucobol/tests/testsuite.src/run_misc.at:1024:0
Considering: import/gnucobol/tests/testsuite.src/run_misc.at:1054:0
Considering: import/gnucobol/tests/testsuite.src/run_misc.at:1076:0
Considering: import/gnucobol/tests/testsuite.src/run_misc.at:1100:0
Considering: import/gnucobol/tests/testsuite.src/run_misc.at:1150:0
Considering: import/gnucobol/tests/testsuite.src/run_misc.at:1158:0
Considering: import/gnucobol/tests/testsuite.src/run_misc.at:1191:0
Considering: import/gnucobol/tests/testsuite.src/run_misc.at:1192:0
Considering: import/gnucobol/tests/testsuite.src/run_misc.at:1220:0
Considering: import/gnucobol/tests/testsuite.src/run_misc.at:1221:0
run_misc.at-1221-caller.cob:5.23-5.31:
   2          IDENTIFICATION   DIVISION.
   3          PROGRAM-ID.      caller.
   4          PROCEDURE        DIVISION.
   5 >            CALL STATIC "callee"
----                          ^^^^^^^^
   6              END-CALL.
   7              STOP RUN.
>> Error: Invalid syntax

Considering: import/gnucobol/tests/testsuite.src/run_misc.at:1257:0
Considering: import/gnucobol/tests/testsuite.src/run_misc.at:1256:0
Considering: import/gnucobol/tests/testsuite.src/run_misc.at:1289:0
Considering: import/gnucobol/tests/testsuite.src/run_misc.at:1290:0
Considering: import/gnucobol/tests/testsuite.src/run_misc.at:1348:0
Considering: import/gnucobol/tests/testsuite.src/run_misc.at:1346:0
Considering: import/gnucobol/tests/testsuite.src/run_misc.at:1347:0
Considering: import/gnucobol/tests/testsuite.src/run_misc.at:1406:0
Considering: import/gnucobol/tests/testsuite.src/run_misc.at:1407:0
Considering: import/gnucobol/tests/testsuite.src/run_misc.at:1405:0
Considering: import/gnucobol/tests/testsuite.src/run_misc.at:1455:0
run_misc.at-1455-callee.cob:11.22:
   8              IF STOPPER = 1
   9                 DISPLAY 'INITIAL prog was called RECURSIVE'
  10                 END-DISPLAY
  11 >               STOP RUN RETURNING 1
----                         ^
  12              ELSE
  13                 MOVE 1 TO STOPPER
>> Hint: Missing .

run_misc.at-1455-callee.cob:11.23-11.32:
   8              IF STOPPER = 1
   9                 DISPLAY 'INITIAL prog was called RECURSIVE'
  10                 END-DISPLAY
  11 >               STOP RUN RETURNING 1
----                          ^^^^^^^^^
  12              ELSE
  13                 MOVE 1 TO STOPPER
>> Error: Invalid syntax

run_misc.at-1455-callee.cob:11.34:
   8              IF STOPPER = 1
   9                 DISPLAY 'INITIAL prog was called RECURSIVE'
  10                 END-DISPLAY
  11 >               STOP RUN RETURNING 1
----                                     ^
  12              ELSE
  13                 MOVE 1 TO STOPPER
>> Hint: Missing .

run_misc.at-1455-callee.cob:12.11-12.15:
   9                 DISPLAY 'INITIAL prog was called RECURSIVE'
  10                 END-DISPLAY
  11                 STOP RUN RETURNING 1
  12 >            ELSE
----              ^^^^
  13                 MOVE 1 TO STOPPER
  14                 CALL "callee2" END-CALL
>> Warning: Invalid syntax

run_misc.at-1455-callee.cob:15.11-15.17:
  12              ELSE
  13                 MOVE 1 TO STOPPER
  14                 CALL "callee2" END-CALL
  15 >            END-IF.
----              ^^^^^^
  16              GOBACK.
>> Error: Invalid syntax

Considering: import/gnucobol/tests/testsuite.src/run_misc.at:1456:0
Considering: import/gnucobol/tests/testsuite.src/run_misc.at:1454:0
Considering: import/gnucobol/tests/testsuite.src/run_misc.at:1503:0
Considering: import/gnucobol/tests/testsuite.src/run_misc.at:1504:0
Considering: import/gnucobol/tests/testsuite.src/run_misc.at:1502:0
Considering: import/gnucobol/tests/testsuite.src/run_misc.at:1558:0
run_misc.at-1558-callee.cob:11.22:
   8              IF STOPPER = 1
   9                 DISPLAY 'INITIAL prog was called RECURSIVE'
  10                 END-DISPLAY
  11 >               STOP RUN RETURNING 1
----                         ^
  12              ELSE
  13                 MOVE 1 TO STOPPER
>> Hint: Missing .

run_misc.at-1558-callee.cob:11.23-11.32:
   8              IF STOPPER = 1
   9                 DISPLAY 'INITIAL prog was called RECURSIVE'
  10                 END-DISPLAY
  11 >               STOP RUN RETURNING 1
----                          ^^^^^^^^^
  12              ELSE
  13                 MOVE 1 TO STOPPER
>> Error: Invalid syntax

run_misc.at-1558-callee.cob:11.34:
   8              IF STOPPER = 1
   9                 DISPLAY 'INITIAL prog was called RECURSIVE'
  10                 END-DISPLAY
  11 >               STOP RUN RETURNING 1
----                                     ^
  12              ELSE
  13                 MOVE 1 TO STOPPER
>> Hint: Missing .

run_misc.at-1558-callee.cob:12.11-12.15:
   9                 DISPLAY 'INITIAL prog was called RECURSIVE'
  10                 END-DISPLAY
  11                 STOP RUN RETURNING 1
  12 >            ELSE
----              ^^^^
  13                 MOVE 1 TO STOPPER
  14                 CALL "callee2" END-CALL
>> Warning: Invalid syntax

run_misc.at-1558-callee.cob:15.11-15.17:
  12              ELSE
  13                 MOVE 1 TO STOPPER
  14                 CALL "callee2" END-CALL
  15 >            END-IF.
----              ^^^^^^
  16              GOBACK.
>> Error: Invalid syntax

Considering: import/gnucobol/tests/testsuite.src/run_misc.at:1559:0
run_misc.at-1559-callee2.cob:9.22:
   6              ON EXCEPTION
   7                 DISPLAY "Exception " FUNCTION EXCEPTION-STATUS ";"
   8                    UPON SYSERR
   9 >               STOP RUN RETURNING 1
----                         ^
  10              END-CALL.
  11              GOBACK.
>> Hint: Missing .

run_misc.at-1559-callee2.cob:9.23-9.32:
   6              ON EXCEPTION
   7                 DISPLAY "Exception " FUNCTION EXCEPTION-STATUS ";"
   8                    UPON SYSERR
   9 >               STOP RUN RETURNING 1
----                          ^^^^^^^^^
  10              END-CALL.
  11              GOBACK.
>> Error: Invalid syntax

run_misc.at-1559-callee2.cob:10.11-10.19:
   7                 DISPLAY "Exception " FUNCTION EXCEPTION-STATUS ";"
   8                    UPON SYSERR
   9                 STOP RUN RETURNING 1
  10 >            END-CALL.
----              ^^^^^^^^
  11              GOBACK.
>> Error: Invalid syntax

Considering: import/gnucobol/tests/testsuite.src/run_misc.at:1557:0
Considering: import/gnucobol/tests/testsuite.src/run_misc.at:1607:0
Considering: import/gnucobol/tests/testsuite.src/run_misc.at:1606:0
Considering: import/gnucobol/tests/testsuite.src/run_misc.at:1659:0
run_misc.at-1659-dump.c:5.6-5.7:
   2   #include <stdio.h>
   3   #include <libcob.h>
   4   
   5 > COB_EXT_EXPORT int
----         ^
   6   dump (int *p)
   7   {
>> Error: Unexpected indicator: `T'

run_misc.at-1659-dump.c:5.7-5.8:
   2   #include <stdio.h>
   3   #include <libcob.h>
   4   
   5 > COB_EXT_EXPORT int
----          ^
   6   dump (int *p)
   7   {
>> Error: Invalid syntax

run_misc.at-1659-dump.c:6.6-6.7:
   3   #include <libcob.h>
   4   
   5   COB_EXT_EXPORT int
   6 > dump (int *p)
----         ^
   7   {
   8     printf ("%8.8d\n", *p);
>> Error: Unexpected indicator: `i'

run_misc.at-1659-dump.c:8.6-8.7:
   5   COB_EXT_EXPORT int
   6   dump (int *p)
   7   {
   8 >   printf ("%8.8d\n", *p);
----         ^
   9     return 0;
  10   }
>> Error: Unexpected indicator: `t'

run_misc.at-1659-dump.c:9.6-9.7:
   6   dump (int *p)
   7   {
   8     printf ("%8.8d\n", *p);
   9 >   return 0;
----         ^
  10   }
>> Error: Unexpected indicator: `r'

Considering: import/gnucobol/tests/testsuite.src/run_misc.at:1660:0
Considering: import/gnucobol/tests/testsuite.src/run_misc.at:1694:0
Considering: import/gnucobol/tests/testsuite.src/run_misc.at:1720:0
Considering: import/gnucobol/tests/testsuite.src/run_misc.at:1753:0
run_misc.at-1753-prog.cob:9.11-9.19:
   6          CONFIGURATION SECTION.
   7          SPECIAL-NAMES.
   8              ALPHABET MY-ASCII  IS STANDARD-1.
   9 >            ALPHABET MY-EBCDIC IS EBCDIC.
----              ^^^^^^^^
  10   
  11          DATA             DIVISION.
>> Error: Invalid syntax

Considering: import/gnucobol/tests/testsuite.src/run_misc.at:1787:0
run_misc.at-1787-prog.cob:8.29-8.34:
   5          ENVIRONMENT DIVISION.
   6          CONFIGURATION SECTION.
   7          SPECIAL-NAMES.
   8 >            ALPHABET ALPHA IS ASCII.
----                                ^^^^^
   9              ALPHABET BETA  IS EBCDIC.
  10   
>> Error: Invalid syntax

run_misc.at-1787-prog.cob:8.34-8.35:
   5          ENVIRONMENT DIVISION.
   6          CONFIGURATION SECTION.
   7          SPECIAL-NAMES.
   8 >            ALPHABET ALPHA IS ASCII.
----                                     ^
   9              ALPHABET BETA  IS EBCDIC.
  10   
>> Error: Invalid syntax

run_misc.at-1787-prog.cob:8.34:
   5          ENVIRONMENT DIVISION.
   6          CONFIGURATION SECTION.
   7          SPECIAL-NAMES.
   8 >            ALPHABET ALPHA IS ASCII.
----                                     ^
   9              ALPHABET BETA  IS EBCDIC.
  10   
>> Hint: Missing IS <word>

run_misc.at-1787-prog.cob:9.11-9.19:
   6          CONFIGURATION SECTION.
   7          SPECIAL-NAMES.
   8              ALPHABET ALPHA IS ASCII.
   9 >            ALPHABET BETA  IS EBCDIC.
----              ^^^^^^^^
  10   
  11          DATA DIVISION.
>> Error: Invalid syntax

Considering: import/gnucobol/tests/testsuite.src/run_misc.at:1824:0
Considering: import/gnucobol/tests/testsuite.src/run_misc.at:1846:0
Considering: import/gnucobol/tests/testsuite.src/run_misc.at:1868:0
Considering: import/gnucobol/tests/testsuite.src/run_misc.at:1898:0
Considering: import/gnucobol/tests/testsuite.src/run_misc.at:2039:0
Considering: import/gnucobol/tests/testsuite.src/run_misc.at:2071:0
Considering: import/gnucobol/tests/testsuite.src/run_misc.at:2104:0
Considering: import/gnucobol/tests/testsuite.src/run_misc.at:2140:0
Considering: import/gnucobol/tests/testsuite.src/run_misc.at:2177:0
Considering: import/gnucobol/tests/testsuite.src/run_misc.at:2199:0
Considering: import/gnucobol/tests/testsuite.src/run_misc.at:2279:0
Considering: import/gnucobol/tests/testsuite.src/run_misc.at:2305:0
Considering: import/gnucobol/tests/testsuite.src/run_misc.at:2331:0
Considering: import/gnucobol/tests/testsuite.src/run_misc.at:2365:0
Considering: import/gnucobol/tests/testsuite.src/run_misc.at:2399:0
Considering: import/gnucobol/tests/testsuite.src/run_misc.at:2422:0
Considering: import/gnucobol/tests/testsuite.src/run_misc.at:2445:0
Considering: import/gnucobol/tests/testsuite.src/run_misc.at:2479:0
Considering: import/gnucobol/tests/testsuite.src/run_misc.at:2517:0
Considering: import/gnucobol/tests/testsuite.src/run_misc.at:2543:0
Considering: import/gnucobol/tests/testsuite.src/run_misc.at:2586:0
Considering: import/gnucobol/tests/testsuite.src/run_misc.at:2612:0
run_misc.at-2612-prog.cob:10.11-10.22:
   7          PROCEDURE        DIVISION.
   8              PERFORM VARYING INDVAL FROM 1
   9               BY 1 UNTIL INDVAL > 2
  10 >            END-PERFORM
----              ^^^^^^^^^^^
  11              IF INDVAL NOT = 3
  12                 DISPLAY INDVAL
>> Error: Invalid syntax

Considering: import/gnucobol/tests/testsuite.src/run_misc.at:2636:0
run_misc.at-2636-prog.cob:9.33-9.34:
   6          01  INDVAL       PIC 9(4).
   7          PROCEDURE        DIVISION.
   8              PERFORM VARYING INDVAL FROM 1
   9 >             BY 1 UNTIL INDVAL > 2.
----                                    ^
  10              IF INDVAL NOT = 3
  11                 DISPLAY INDVAL
>> Error: Invalid syntax

run_misc.at-2636-prog.cob:9.33:
   6          01  INDVAL       PIC 9(4).
   7          PROCEDURE        DIVISION.
   8              PERFORM VARYING INDVAL FROM 1
   9 >             BY 1 UNTIL INDVAL > 2.
----                                    ^
  10              IF INDVAL NOT = 3
  11                 DISPLAY INDVAL
>> Hint: Missing END_PERFORM

Considering: import/gnucobol/tests/testsuite.src/run_misc.at:2661:0
Considering: import/gnucobol/tests/testsuite.src/run_misc.at:2681:0
Considering: import/gnucobol/tests/testsuite.src/run_misc.at:2706:0
Considering: import/gnucobol/tests/testsuite.src/run_misc.at:2790:0
Considering: import/gnucobol/tests/testsuite.src/run_misc.at:2902:0
run_misc.at-2902-prog.cob:59.19:
  56         *
  57         *    UNSTRING test
  58              move spaces to simple-str
  59 >            unstring 'data'
----                      ^
  60                into simple-str
  61                on overflow
>> Hint: Missing <identifier>

run_misc.at-2902-prog.cob:59.20-59.26:
  56         *
  57         *    UNSTRING test
  58              move spaces to simple-str
  59 >            unstring 'data'
----                       ^^^^^^
  60                into simple-str
  61                on overflow
>> Error: Invalid syntax

run_misc.at-2902-prog.cob:63.23:
  60                into simple-str
  61                on overflow
  62                  move spaces to err-str
  63 >                unstring 'UNSTRING OVERFLOW'
----                          ^
  64                     into err-str
  65                  end-unstring
>> Hint: Missing <identifier>

run_misc.at-2902-prog.cob:63.24-63.43:
  60                into simple-str
  61                on overflow
  62                  move spaces to err-str
  63 >                unstring 'UNSTRING OVERFLOW'
----                           ^^^^^^^^^^^^^^^^^^^
  64                     into err-str
  65                  end-unstring
>> Error: Invalid syntax

run_misc.at-2902-prog.cob:80.19:
  77              end-if
  78         *
  79              move spaces to simple-str
  80 >            unstring 'data is too big here...'
----                      ^
  81                into simple-str
  82                on overflow
>> Hint: Missing <identifier>

run_misc.at-2902-prog.cob:80.20-80.45:
  77              end-if
  78         *
  79              move spaces to simple-str
  80 >            unstring 'data is too big here...'
----                       ^^^^^^^^^^^^^^^^^^^^^^^^^
  81                into simple-str
  82                on overflow
>> Error: Invalid syntax

Considering: import/gnucobol/tests/testsuite.src/run_misc.at:2938:0
Considering: import/gnucobol/tests/testsuite.src/run_misc.at:2991:0
Considering: import/gnucobol/tests/testsuite.src/run_misc.at:3039:0
Considering: import/gnucobol/tests/testsuite.src/run_misc.at:3081:0
Considering: import/gnucobol/tests/testsuite.src/run_misc.at:3195:0
Considering: import/gnucobol/tests/testsuite.src/run_misc.at:3245:0
run_misc.at-3245-prog.cob:24.19:
  21              DISPLAY "PRM(2) is " PRM(2) ":".
  22              DISPLAY "PRM(3) is " PRM(3) ":".
  23              DISPLAY "PRM(4) is " PRM(4) ":".
  24 >            UNSTRING "Daddy,was,a,Rolling stone" DELIMITED BY ','
----                      ^
  25                 INTO  PRM(1), PRM(2), PRM(3), PRM(4).
  26              DISPLAY "Now using Literal"
>> Hint: Missing <identifier>

run_misc.at-3245-prog.cob:24.20-24.47:
  21              DISPLAY "PRM(2) is " PRM(2) ":".
  22              DISPLAY "PRM(3) is " PRM(3) ":".
  23              DISPLAY "PRM(4) is " PRM(4) ":".
  24 >            UNSTRING "Daddy,was,a,Rolling stone" DELIMITED BY ','
----                       ^^^^^^^^^^^^^^^^^^^^^^^^^^^
  25                 INTO  PRM(1), PRM(2), PRM(3), PRM(4).
  26              DISPLAY "Now using Literal"
>> Error: Invalid syntax

Considering: import/gnucobol/tests/testsuite.src/run_misc.at:3299:0
run_misc.at-3299-prog.cob:20.34-20.35:
  17              SORT TBL ASCENDING KEY TBL.
  18              IF G NOT = "a3b2c5d4e1"
  19                 DISPLAY G.
  20 >            SORT TBL DESCENDING KEY.
----                                     ^
  21              IF G NOT = "e1d4c5b2a3"
  22                 DISPLAY G.
>> Error: Invalid syntax

Considering: import/gnucobol/tests/testsuite.src/run_misc.at:3403:0
Considering: import/gnucobol/tests/testsuite.src/run_misc.at:3513:0
Considering: import/gnucobol/tests/testsuite.src/run_misc.at:3516:0
Considering: import/gnucobol/tests/testsuite.src/run_misc.at:3538:0
run_misc.at-3538-prog.cob:10.11-10.13:
   7          01 TBL           REDEFINES VAL PIC X OCCURS 5.
   8          PROCEDURE        DIVISION.
   9              SORT TBL ASCENDING
  10 >            IF VAL NOT = "12345" DISPLAY VAL.
----              ^^
  11              STOP RUN.
>> Error: Invalid syntax

Considering: import/gnucobol/tests/testsuite.src/run_misc.at:3601:0
run_misc.at-3601-prog.cob:7.29-7.35:
   4          ENVIRONMENT DIVISION.
   5          CONFIGURATION SECTION.
   6          SPECIAL-NAMES.
   7 >            ALPHABET ALPHA IS EBCDIC.
----                                ^^^^^^
   8          DATA             DIVISION.
   9          WORKING-STORAGE  SECTION.
>> Error: Invalid syntax

run_misc.at-3601-prog.cob:7.35-7.36:
   4          ENVIRONMENT DIVISION.
   5          CONFIGURATION SECTION.
   6          SPECIAL-NAMES.
   7 >            ALPHABET ALPHA IS EBCDIC.
----                                      ^
   8          DATA             DIVISION.
   9          WORKING-STORAGE  SECTION.
>> Error: Invalid syntax

run_misc.at-3601-prog.cob:7.35:
   4          ENVIRONMENT DIVISION.
   5          CONFIGURATION SECTION.
   6          SPECIAL-NAMES.
   7 >            ALPHABET ALPHA IS EBCDIC.
----                                      ^
   8          DATA             DIVISION.
   9          WORKING-STORAGE  SECTION.
>> Hint: Missing IS <word>

Considering: import/gnucobol/tests/testsuite.src/run_misc.at:3603:0
run_misc.at-3603-prog2.cob:9.35-9.41:
   6              OBJECT-COMPUTER.
   7                x86 PROGRAM COLLATING SEQUENCE IS EBCDIC-CODE.
   8          SPECIAL-NAMES.
   9 >            ALPHABET EBCDIC-CODE IS EBCDIC.
----                                      ^^^^^^
  10          DATA             DIVISION.
  11          WORKING-STORAGE  SECTION.
>> Error: Invalid syntax

run_misc.at-3603-prog2.cob:9.41-9.42:
   6              OBJECT-COMPUTER.
   7                x86 PROGRAM COLLATING SEQUENCE IS EBCDIC-CODE.
   8          SPECIAL-NAMES.
   9 >            ALPHABET EBCDIC-CODE IS EBCDIC.
----                                            ^
  10          DATA             DIVISION.
  11          WORKING-STORAGE  SECTION.
>> Error: Invalid syntax

run_misc.at-3603-prog2.cob:9.41:
   6              OBJECT-COMPUTER.
   7                x86 PROGRAM COLLATING SEQUENCE IS EBCDIC-CODE.
   8          SPECIAL-NAMES.
   9 >            ALPHABET EBCDIC-CODE IS EBCDIC.
----                                            ^
  10          DATA             DIVISION.
  11          WORKING-STORAGE  SECTION.
>> Hint: Missing IS <word>

Considering: import/gnucobol/tests/testsuite.src/run_misc.at:3626:0
run_misc.at-3626-prog.cob:5.6-5.37:
   2          IDENTIFICATION   DIVISION.
   3          PROGRAM-ID.      prog.
   4          PROCEDURE        DIVISION.
   5 >       >>IF   EXPECT-ORDER  =  'ASCII'
----         ^^^^^^^^^^^^^^^^^^^^^^^^^^^^^^^
   6              IF "1" NOT < "a"
   7         >>ELIF EXPECT-ORDER  =  'EBCDIC'
>> Error: Malformed compiler directive

run_misc.at-3626-prog.cob:7.6-7.38:
   4          PROCEDURE        DIVISION.
   5         >>IF   EXPECT-ORDER  =  'ASCII'
   6              IF "1" NOT < "a"
   7 >       >>ELIF EXPECT-ORDER  =  'EBCDIC'
----         ^^^^^^^^^^^^^^^^^^^^^^^^^^^^^^^^
   8              IF "a" NOT < "1"
   9         >>END-IF
>> Error: Malformed compiler directive

run_misc.at-3626-prog.cob:9.6-9.14:
   6              IF "1" NOT < "a"
   7         >>ELIF EXPECT-ORDER  =  'EBCDIC'
   8              IF "a" NOT < "1"
   9 >       >>END-IF
----         ^^^^^^^^
  10                 DISPLAY "ERROR" END-DISPLAY
  11              END-IF.
>> Error: Unexpected >>END-IF compiler directive

Considering: import/gnucobol/tests/testsuite.src/run_misc.at:3663:0
run_misc.at-3663-prog.cob:12.6-12.37:
   9              03 X         PIC X.
  10          PROCEDURE        DIVISION.
  11              SORT TBL ASCENDING KEY X.
  12 >       >>IF   EXPECT-ORDER  =  'ASCII'
----         ^^^^^^^^^^^^^^^^^^^^^^^^^^^^^^^
  13              IF G NOT = "12345abcde"
  14         >>ELIF EXPECT-ORDER  =  'EBCDIC'
>> Error: Malformed compiler directive

run_misc.at-3663-prog.cob:14.6-14.38:
  11              SORT TBL ASCENDING KEY X.
  12         >>IF   EXPECT-ORDER  =  'ASCII'
  13              IF G NOT = "12345abcde"
  14 >       >>ELIF EXPECT-ORDER  =  'EBCDIC'
----         ^^^^^^^^^^^^^^^^^^^^^^^^^^^^^^^^
  15              IF G NOT = "abcde12345"
  16         >>ELSE           *>  =  'NATIVE'
>> Error: Malformed compiler directive

run_misc.at-3663-prog.cob:16.6-16.12:
  13              IF G NOT = "12345abcde"
  14         >>ELIF EXPECT-ORDER  =  'EBCDIC'
  15              IF G NOT = "abcde12345"
  16 >       >>ELSE           *>  =  'NATIVE'
----         ^^^^^^
  17              IF NOT G = "12345abcde" OR "abcde12345"
  18         >>END-IF
>> Error: Unexpected >>ELSE compiler directive

run_misc.at-3663-prog.cob:18.6-18.14:
  15              IF G NOT = "abcde12345"
  16         >>ELSE           *>  =  'NATIVE'
  17              IF NOT G = "12345abcde" OR "abcde12345"
  18 >       >>END-IF
----         ^^^^^^^^
  19                 DISPLAY G END-DISPLAY
  20              END-IF.
>> Error: Unexpected >>END-IF compiler directive

Considering: import/gnucobol/tests/testsuite.src/run_misc.at:3919:0
run_misc.at-3919-prog.cob:35.11-35.39:
  32   
  33          PROCEDURE DIVISION.
  34   
  35 >            >>IF JUSTIFY EQUAL 'JUSTIFY'
----              ^^^^^^^^^^^^^^^^^^^^^^^^^^^^
  36                  PERFORM 1000-JUSTIFY-IS-RIGHT THRU 1000-EXIT.
  37              >>ELSE
>> Error: Malformed compiler directive

run_misc.at-3919-prog.cob:37.11-37.17:
  34   
  35              >>IF JUSTIFY EQUAL 'JUSTIFY'
  36                  PERFORM 1000-JUSTIFY-IS-RIGHT THRU 1000-EXIT.
  37 >            >>ELSE
----              ^^^^^^
  38                  PERFORM 2000-JUSTIFY-IS-OFF   THRU 2000-EXIT.
  39              >>END-IF
>> Error: Unexpected >>ELSE compiler directive

run_misc.at-3919-prog.cob:39.11-39.19:
  36                  PERFORM 1000-JUSTIFY-IS-RIGHT THRU 1000-EXIT.
  37              >>ELSE
  38                  PERFORM 2000-JUSTIFY-IS-OFF   THRU 2000-EXIT.
  39 >            >>END-IF
----              ^^^^^^^^
  40   
  41              IF ELE4 NOT EQUAL 'RRRRRRRRRR'
>> Error: Unexpected >>END-IF compiler directive

Considering: import/gnucobol/tests/testsuite.src/run_misc.at:3961:0
run_misc.at-3961-prog.cob:20.6-20.37:
  17                 WHEN K (I) = KK
  18                    CONTINUE
  19              END-SEARCH
  20 >       >>IF   EXPECT-ORDER  =  'ASCII'
----         ^^^^^^^^^^^^^^^^^^^^^^^^^^^^^^^
  21              IF I NOT = 3
  22         >>ELIF EXPECT-ORDER  =  'EBCDIC'
>> Error: Malformed compiler directive

run_misc.at-3961-prog.cob:22.6-22.38:
  19              END-SEARCH
  20         >>IF   EXPECT-ORDER  =  'ASCII'
  21              IF I NOT = 3
  22 >       >>ELIF EXPECT-ORDER  =  'EBCDIC'
----         ^^^^^^^^^^^^^^^^^^^^^^^^^^^^^^^^
  23              IF I NOT = 8
  24         >>END-IF
>> Error: Malformed compiler directive

run_misc.at-3961-prog.cob:24.6-24.14:
  21              IF I NOT = 3
  22         >>ELIF EXPECT-ORDER  =  'EBCDIC'
  23              IF I NOT = 8
  24 >       >>END-IF
----         ^^^^^^^^
  25                 DISPLAY "ERROR" END-DISPLAY
  26              STOP RUN.
>> Error: Unexpected >>END-IF compiler directive

Considering: import/gnucobol/tests/testsuite.src/run_misc.at:4002:0
Considering: import/gnucobol/tests/testsuite.src/run_misc.at:4037:0
Considering: import/gnucobol/tests/testsuite.src/run_misc.at:4078:0
Considering: import/gnucobol/tests/testsuite.src/run_misc.at:4079:0
Considering: import/gnucobol/tests/testsuite.src/run_misc.at:4104:0
Considering: import/gnucobol/tests/testsuite.src/run_misc.at:4105:0
Considering: import/gnucobol/tests/testsuite.src/run_misc.at:4172:0
Considering: import/gnucobol/tests/testsuite.src/run_misc.at:4170:0
run_misc.at-4170-prog.cob:13.8-13.13:
  10   
  11           PROCEDURE DIVISION.
  12   
  13 >         ENTRY 'ent1'.
----           ^^^^^
  14           DISPLAY VAR1 END-DISPLAY
  15           GOBACK.
>> Error: Invalid syntax

run_misc.at-4170-prog.cob:17.8-17.13:
  14           DISPLAY VAR1 END-DISPLAY
  15           GOBACK.
  16   
  17 >         ENTRY 'ent2'.
----           ^^^^^
  18           DISPLAY VAR2 END-DISPLAY
  19           GOBACK.
>> Error: Invalid syntax

Considering: import/gnucobol/tests/testsuite.src/run_misc.at:4171:0
run_misc.at-4171-prog1.cob:13.8-13.13:
  10   
  11           PROCEDURE DIVISION.
  12   
  13 >         ENTRY 'ent2'.
----           ^^^^^
  14           DISPLAY VAR2 END-DISPLAY
  15           GOBACK.
>> Error: Invalid syntax

run_misc.at-4171-prog1.cob:17.8-17.13:
  14           DISPLAY VAR2 END-DISPLAY
  15           GOBACK.
  16   
  17 >         ENTRY 'ent3'.
----           ^^^^^
  18           DISPLAY VAR3 END-DISPLAY
  19           GOBACK.
>> Error: Invalid syntax

Considering: import/gnucobol/tests/testsuite.src/run_misc.at:4217:0
run_misc.at-4217-prog.cob:26.7-26.12:
  23          END-IF
  24          GOBACK.
  25   
  26 >        ENTRY "subprogram".
----          ^^^^^
  27              DISPLAY "subprogram" WITH NO ADVANCING
  28              END-DISPLAY
>> Error: Invalid syntax

Considering: import/gnucobol/tests/testsuite.src/run_misc.at:4242:0
Considering: import/gnucobol/tests/testsuite.src/run_misc.at:4243:0
Considering: import/gnucobol/tests/testsuite.src/run_misc.at:4269:0
run_misc.at-4269-prog.cob:14.16-14.23:
  11              IF MYFLD NOT = "ABCDEF"
  12                 DISPLAY MYFLD
  13              END-IF
  14 >            FREE ADDRESS OF MYFLD
----                   ^^^^^^^
  15              STOP RUN.
>> Error: Invalid syntax

Considering: import/gnucobol/tests/testsuite.src/run_misc.at:4310:0
run_misc.at-4310-prog.cob:26.16-26.23:
  23                 DISPLAY MYFLD
  24              END-IF
  25   
  26 >            FREE ADDRESS OF MYFLD
----                   ^^^^^^^
  27              IF ADDRESS OF MYFLD NOT = NULL
  28                 DISPLAY "BASED ITEM WITH ADDRESS AFTER FREE"
>> Error: Invalid syntax

Considering: import/gnucobol/tests/testsuite.src/run_misc.at:4360:0
run_misc.at-4360-prog.cob:13.32-13.34:
  10          ASTART SECTION.
  11          A01.
  12              ALLOCATE 4 CHARACTERS
  13 >                     INITIALIZED TO "ABCD"
----                                   ^^
  14                       RETURNING MYPTR
  15              SET ADDRESS OF MYFLD TO MYPTR
>> Error: Invalid syntax

run_misc.at-4360-prog.cob:21.32-21.34:
  18              END-IF
  19              FREE MYPTR
  20              ALLOCATE 4 CHARACTERS
  21 >                     INITIALIZED TO ALL "Z"
----                                   ^^
  22                       RETURNING MYPTR
  23              SET ADDRESS OF MYFLD TO MYPTR
>> Error: Invalid syntax

Considering: import/gnucobol/tests/testsuite.src/run_misc.at:4384:0
Considering: import/gnucobol/tests/testsuite.src/run_misc.at:4419:0
Considering: import/gnucobol/tests/testsuite.src/run_misc.at:4420:0
Considering: import/gnucobol/tests/testsuite.src/run_misc.at:4495:0
Considering: import/gnucobol/tests/testsuite.src/run_misc.at:4495:0
run_misc.at-4495-callee2.cob:9.19:
   6          01 P             PIC 99.
   7          PROCEDURE        DIVISION USING P.
   8              DISPLAY 'P: ' P WITH NO ADVANCING.
   9 >            STOP RUN RETURNING P.
----                      ^
>> Hint: Missing .

run_misc.at-4495-callee2.cob:9.20-9.29:
   6          01 P             PIC 99.
   7          PROCEDURE        DIVISION USING P.
   8              DISPLAY 'P: ' P WITH NO ADVANCING.
   9 >            STOP RUN RETURNING P.
----                       ^^^^^^^^^
>> Error: Invalid syntax

Considering: import/gnucobol/tests/testsuite.src/run_misc.at:4494:0
run_misc.at-4494-caller.c:5.6-5.7:
   2   #include <stdio.h>
   3   #include <libcob.h>
   4   
   5 > #ifndef NULL
----         ^
   6   #define NULL (void*)0
   7   #endif
>> Error: Unexpected indicator: `f'

run_misc.at-4494-caller.c:5.8-5.12:
   2   #include <stdio.h>
   3   #include <libcob.h>
   4   
   5 > #ifndef NULL
----           ^^^^
   6   #define NULL (void*)0
   7   #endif
>> Error: Invalid syntax

run_misc.at-4494-caller.c:6.6-6.7:
   3   #include <libcob.h>
   4   
   5   #ifndef NULL
   6 > #define NULL (void*)0
----         ^
   7   #endif
   8   
>> Error: Unexpected indicator: `e'

run_misc.at-4494-caller.c:10.6-10.7:
   7   #endif
   8   
   9   int
  10 > main (int argc, char **argv)
----         ^
  11   {
  12      /* for storing COBOL return code */
>> Error: Unexpected indicator: `i'

run_misc.at-4494-caller.c:12.6-12.7:
   9   int
  10   main (int argc, char **argv)
  11   {
  12 >    /* for storing COBOL return code */
----         ^
  13      int cob_ret;
  14   
>> Error: Unexpected indicator: `f'

run_misc.at-4494-caller.c:15.6-15.7:
  12      /* for storing COBOL return code */
  13      int cob_ret;
  14   
  15 >    /* initialize parameters */
----         ^
  16      void *cob_argv[2];
  17   
>> Error: Unexpected indicator: `i'

run_misc.at-4494-caller.c:18.6-18.7:
  15      /* initialize parameters */
  16      void *cob_argv[2];
  17   
  18 >    cob_argv[0] = argv[2];
----         ^
  19      cob_argv[1] = NULL;
  20   
>> Error: Unexpected indicator: `_'

run_misc.at-4494-caller.c:19.6-19.7:
  16      void *cob_argv[2];
  17   
  18      cob_argv[0] = argv[2];
  19 >    cob_argv[1] = NULL;
----         ^
  20   
  21      /* initialize the COBOL run-time library */
>> Error: Unexpected indicator: `_'

run_misc.at-4494-caller.c:21.6-21.7:
  18      cob_argv[0] = argv[2];
  19      cob_argv[1] = NULL;
  20   
  21 >    /* initialize the COBOL run-time library */
----         ^
  22      cob_init(argc, argv);
  23   
>> Error: Unexpected indicator: `i'

run_misc.at-4494-caller.c:22.6-22.7:
  19      cob_argv[1] = NULL;
  20   
  21      /* initialize the COBOL run-time library */
  22 >    cob_init(argc, argv);
----         ^
  23   
  24      /* call COBOL program */
>> Error: Unexpected indicator: `_'

run_misc.at-4494-caller.c:24.6-24.7:
  21      /* initialize the COBOL run-time library */
  22      cob_init(argc, argv);
  23   
  24 >    /* call COBOL program */
----         ^
  25      cob_ret = cob_call (argv[1], 2, cob_argv);
  26   
>> Error: Unexpected indicator: `c'

run_misc.at-4494-caller.c:25.6-25.7:
  22      cob_init(argc, argv);
  23   
  24      /* call COBOL program */
  25 >    cob_ret = cob_call (argv[1], 2, cob_argv);
----         ^
  26   
  27      cob_runtime_hint("program exited normally, "
>> Error: Unexpected indicator: `_'

run_misc.at-4494-caller.c:27.6-27.7:
  24      /* call COBOL program */
  25      cob_ret = cob_call (argv[1], 2, cob_argv);
  26   
  27 >    cob_runtime_hint("program exited normally, "
----         ^
  28          "without STOP RUN with status %d", cob_ret);
  29   
>> Error: Unexpected indicator: `_'

run_misc.at-4494-caller.c:30.6-30.7:
  27      cob_runtime_hint("program exited normally, "
  28          "without STOP RUN with status %d", cob_ret);
  29   
  30 >    /* Clean up and terminate - This does not return */
----         ^
  31      cob_stop_run (cob_ret);
  32   }
>> Error: Unexpected indicator: `C'

run_misc.at-4494-caller.c:31.6-31.7:
  28          "without STOP RUN with status %d", cob_ret);
  29   
  30      /* Clean up and terminate - This does not return */
  31 >    cob_stop_run (cob_ret);
----         ^
  32   }
>> Error: Unexpected indicator: `_'

Considering: import/gnucobol/tests/testsuite.src/run_misc.at:4619:0
Considering: import/gnucobol/tests/testsuite.src/run_misc.at:4619:0
Considering: import/gnucobol/tests/testsuite.src/run_misc.at:4619:0
run_misc.at-4619-callee2.cob:6.19:
   3          PROGRAM-ID.      callee2.
   4          PROCEDURE        DIVISION.
   5              DISPLAY 'STOP WITH 2' WITH NO ADVANCING
   6 >            STOP RUN RETURNING 2.
----                      ^
>> Hint: Missing .

run_misc.at-4619-callee2.cob:6.20-6.29:
   3          PROGRAM-ID.      callee2.
   4          PROCEDURE        DIVISION.
   5              DISPLAY 'STOP WITH 2' WITH NO ADVANCING
   6 >            STOP RUN RETURNING 2.
----                       ^^^^^^^^^
>> Error: Invalid syntax

Considering: import/gnucobol/tests/testsuite.src/run_misc.at:4618:0
run_misc.at-4618-caller.c:5.6-5.7:
   2   #include <stdio.h>
   3   #include <libcob.h>
   4   
   5 > #ifndef NULL
----         ^
   6   #define NULL (void*)0
   7   #endif
>> Error: Unexpected indicator: `f'

run_misc.at-4618-caller.c:5.8-5.12:
   2   #include <stdio.h>
   3   #include <libcob.h>
   4   
   5 > #ifndef NULL
----           ^^^^
   6   #define NULL (void*)0
   7   #endif
>> Error: Invalid syntax

run_misc.at-4618-caller.c:6.6-6.7:
   3   #include <libcob.h>
   4   
   5   #ifndef NULL
   6 > #define NULL (void*)0
----         ^
   7   #endif
   8   
>> Error: Unexpected indicator: `e'

run_misc.at-4618-caller.c:10.6-10.7:
   7   #endif
   8   
   9   int
  10 > main (int argc, char **argv)
----         ^
  11   {
  12      /* for storing libcob return state */
>> Error: Unexpected indicator: `i'

run_misc.at-4618-caller.c:12.6-12.7:
   9   int
  10   main (int argc, char **argv)
  11   {
  12 >    /* for storing libcob return state */
----         ^
  13      int cob_ret;
  14   
>> Error: Unexpected indicator: `f'

run_misc.at-4618-caller.c:15.6-15.7:
  12      /* for storing libcob return state */
  13      int cob_ret;
  14   
  15 >    /* initialize parameters */
----         ^
  16      void *cob_argv[3];
  17   
>> Error: Unexpected indicator: `i'

run_misc.at-4618-caller.c:18.6-18.7:
  15      /* initialize parameters */
  16      void *cob_argv[3];
  17   
  18 >    char *p1 = "A";
----         ^
  19      cob_argv[0] = p1;
  20      cob_argv[1] = argv[2];
>> Error: Unexpected indicator: `r'

run_misc.at-4618-caller.c:19.6-19.7:
  16      void *cob_argv[3];
  17   
  18      char *p1 = "A";
  19 >    cob_argv[0] = p1;
----         ^
  20      cob_argv[1] = argv[2];
  21      cob_argv[2] = NULL;
>> Error: Unexpected indicator: `_'

run_misc.at-4618-caller.c:20.6-20.7:
  17   
  18      char *p1 = "A";
  19      cob_argv[0] = p1;
  20 >    cob_argv[1] = argv[2];
----         ^
  21      cob_argv[2] = NULL;
  22   
>> Error: Unexpected indicator: `_'

run_misc.at-4618-caller.c:21.6-21.7:
  18      char *p1 = "A";
  19      cob_argv[0] = p1;
  20      cob_argv[1] = argv[2];
  21 >    cob_argv[2] = NULL;
----         ^
  22   
  23      /* initialize the COBOL run-time library */
>> Error: Unexpected indicator: `_'

run_misc.at-4618-caller.c:23.6-23.7:
  20      cob_argv[1] = argv[2];
  21      cob_argv[2] = NULL;
  22   
  23 >    /* initialize the COBOL run-time library */
----         ^
  24      cob_init (argc, argv);
  25   
>> Error: Unexpected indicator: `i'

run_misc.at-4618-caller.c:24.6-24.7:
  21      cob_argv[2] = NULL;
  22   
  23      /* initialize the COBOL run-time library */
  24 >    cob_init (argc, argv);
----         ^
  25   
  26      /* call COBOL program */
>> Error: Unexpected indicator: `_'

run_misc.at-4618-caller.c:26.6-26.7:
  23      /* initialize the COBOL run-time library */
  24      cob_init (argc, argv);
  25   
  26 >    /* call COBOL program */
----         ^
  27      cob_ret = cob_call_with_exception_check (argv[1], 2, cob_argv);
  28   
>> Error: Unexpected indicator: `c'

run_misc.at-4618-caller.c:27.6-27.7:
  24      cob_init (argc, argv);
  25   
  26      /* call COBOL program */
  27 >    cob_ret = cob_call_with_exception_check (argv[1], 2, cob_argv);
----         ^
  28   
  29      switch (cob_ret) {
>> Error: Unexpected indicator: `_'

run_misc.at-4618-caller.c:29.6-29.7:
  26      /* call COBOL program */
  27      cob_ret = cob_call_with_exception_check (argv[1], 2, cob_argv);
  28   
  29 >    switch (cob_ret) {
----         ^
  30      case 0:  /* program coming back */
  31   
>> Error: Unexpected indicator: `t'

run_misc.at-4618-caller.c:30.6-30.7:
  27      cob_ret = cob_call_with_exception_check (argv[1], 2, cob_argv);
  28   
  29      switch (cob_ret) {
  30 >    case 0:  /* program coming back */
----         ^
  31   
  32         /* Clean up and terminate runtime */
>> Error: Unexpected indicator: `e'

run_misc.at-4618-caller.c:33.6-33.7:
  30      case 0:  /* program coming back */
  31   
  32         /* Clean up and terminate runtime */
  33 >       cob_runtime_hint ("program exited with return code %d",
----         ^
  34            cob_last_exit_code ());
  35         cob_tidy ();
>> Error: Unexpected indicator: `c'

run_misc.at-4618-caller.c:35.6-35.7:
  32         /* Clean up and terminate runtime */
  33         cob_runtime_hint ("program exited with return code %d",
  34            cob_last_exit_code ());
  35 >       cob_tidy ();
----         ^
  36         break;
  37   
>> Error: Unexpected indicator: `c'

run_misc.at-4618-caller.c:36.6-36.7:
  33         cob_runtime_hint ("program exited with return code %d",
  34            cob_last_exit_code ());
  35         cob_tidy ();
  36 >       break;
----         ^
  37   
  38      case 1:  /* normal exit */
>> Error: Unexpected indicator: `b'

run_misc.at-4618-caller.c:38.6-38.7:
  35         cob_tidy ();
  36         break;
  37   
  38 >    case 1:  /* normal exit */
----         ^
  39         cob_runtime_hint ("STOP RUN with return code %d",
  40            cob_last_exit_code ());
>> Error: Unexpected indicator: `e'

run_misc.at-4618-caller.c:39.6-39.7:
  36         break;
  37   
  38      case 1:  /* normal exit */
  39 >       cob_runtime_hint ("STOP RUN with return code %d",
----         ^
  40            cob_last_exit_code ());
  41         break;
>> Error: Unexpected indicator: `c'

run_misc.at-4618-caller.c:41.6-41.7:
  38      case 1:  /* normal exit */
  39         cob_runtime_hint ("STOP RUN with return code %d",
  40            cob_last_exit_code ());
  41 >       break;
----         ^
  42   
  43      case -1:  /* error exit */
>> Error: Unexpected indicator: `b'

run_misc.at-4618-caller.c:43.6-43.7:
  40            cob_last_exit_code ());
  41         break;
  42   
  43 >    case -1:  /* error exit */
----         ^
  44         cob_runtime_hint ("error exit with return code %d and error \"%s\"",
  45            cob_last_exit_code (), cob_last_runtime_error ());
>> Error: Unexpected indicator: `e'

run_misc.at-4618-caller.c:44.6-44.7:
  41         break;
  42   
  43      case -1:  /* error exit */
  44 >       cob_runtime_hint ("error exit with return code %d and error \"%s\"",
----         ^
  45            cob_last_exit_code (), cob_last_runtime_error ());
  46         break;
>> Error: Unexpected indicator: `c'

run_misc.at-4618-caller.c:44.71-44.72:
  41         break;
  42   
  43      case -1:  /* error exit */
  44 >       cob_runtime_hint ("error exit with return code %d and error \"%s\"",
----                                                                          ^
  45            cob_last_exit_code (), cob_last_runtime_error ());
  46         break;
>> Error: Missing continuation of `'

run_misc.at-4618-caller.c:46.6-46.7:
  43      case -1:  /* error exit */
  44         cob_runtime_hint ("error exit with return code %d and error \"%s\"",
  45            cob_last_exit_code (), cob_last_runtime_error ());
  46 >       break;
----         ^
  47   
  48      case -2:  /* hard error exit */
>> Error: Unexpected indicator: `b'

run_misc.at-4618-caller.c:48.6-48.7:
  45            cob_last_exit_code (), cob_last_runtime_error ());
  46         break;
  47   
  48 >    case -2:  /* hard error exit */
----         ^
  49         cob_runtime_hint ("hard error exit with return code %d and error \"%s\"",
  50            cob_last_exit_code (), cob_last_runtime_error ());
>> Error: Unexpected indicator: `e'

run_misc.at-4618-caller.c:49.6-49.7:
  46         break;
  47   
  48      case -2:  /* hard error exit */
  49 >       cob_runtime_hint ("hard error exit with return code %d and error \"%s\"",
----         ^
  50            cob_last_exit_code (), cob_last_runtime_error ());
  51         break;
>> Error: Unexpected indicator: `c'

run_misc.at-4618-caller.c:49.24-49.72:
  46         break;
  47   
  48      case -2:  /* hard error exit */
  49 >       cob_runtime_hint ("hard error exit with return code %d and error \"%s\"",
----                           ^^^^^^^^^^^^^^^^^^^^^^^^^^^^^^^^^^^^^^^^^^^^^^^^
  50            cob_last_exit_code (), cob_last_runtime_error ());
  51         break;
>> Error: Missing continuation of `hard error exit with return code %d and error \'

run_misc.at-4618-caller.c:51.6-51.7:
  48      case -2:  /* hard error exit */
  49         cob_runtime_hint ("hard error exit with return code %d and error \"%s\"",
  50            cob_last_exit_code (), cob_last_runtime_error ());
  51 >       break;
----         ^
  52   
  53      case -3:  /* signal handler  exit */
>> Error: Unexpected indicator: `b'

run_misc.at-4618-caller.c:53.6-53.7:
  50            cob_last_exit_code (), cob_last_runtime_error ());
  51         break;
  52   
  53 >    case -3:  /* signal handler  exit */
----         ^
  54         cob_runtime_hint ("signal handler exit with signal %d and error \"%s\"",
  55            cob_last_exit_code (), cob_last_runtime_error ());
>> Error: Unexpected indicator: `e'

run_misc.at-4618-caller.c:54.6-54.7:
  51         break;
  52   
  53      case -3:  /* signal handler  exit */
  54 >       cob_runtime_hint ("signal handler exit with signal %d and error \"%s\"",
----         ^
  55            cob_last_exit_code (), cob_last_runtime_error ());
  56         break;
>> Error: Unexpected indicator: `c'

run_misc.at-4618-caller.c:56.6-56.7:
  53      case -3:  /* signal handler  exit */
  54         cob_runtime_hint ("signal handler exit with signal %d and error \"%s\"",
  55            cob_last_exit_code (), cob_last_runtime_error ());
  56 >       break;
----         ^
  57   
  58      default:
>> Error: Unexpected indicator: `b'

run_misc.at-4618-caller.c:58.6-58.7:
  55            cob_last_exit_code (), cob_last_runtime_error ());
  56         break;
  57   
  58 >    default:
----         ^
  59         cob_runtime_hint ("unexpected return from cob_call_with_exception_check, "
  60            "last exit code %d, last error \"%s\"",
>> Error: Unexpected indicator: `a'

run_misc.at-4618-caller.c:59.6-59.7:
  56         break;
  57   
  58      default:
  59 >       cob_runtime_hint ("unexpected return from cob_call_with_exception_check, "
----         ^
  60            "last exit code %d, last error \"%s\"",
  61            cob_last_exit_code (), cob_last_runtime_error ());
>> Error: Unexpected indicator: `c'

run_misc.at-4618-caller.c:59.24-59.72:
  56         break;
  57   
  58      default:
  59 >       cob_runtime_hint ("unexpected return from cob_call_with_exception_check, "
----                           ^^^^^^^^^^^^^^^^^^^^^^^^^^^^^^^^^^^^^^^^^^^^^^^^
  60            "last exit code %d, last error \"%s\"",
  61            cob_last_exit_code (), cob_last_runtime_error ());
>> Error: Missing continuation of `unexpected return from cob_call_with_exception_'

run_misc.at-4618-caller.c:62.6-62.7:
  59         cob_runtime_hint ("unexpected return from cob_call_with_exception_check, "
  60            "last exit code %d, last error \"%s\"",
  61            cob_last_exit_code (), cob_last_runtime_error ());
  62 >       break;
----         ^
  63      }
  64      return 0;
>> Error: Unexpected indicator: `b'

run_misc.at-4618-caller.c:64.6-64.7:
  61            cob_last_exit_code (), cob_last_runtime_error ());
  62         break;
  63      }
  64 >    return 0;
----         ^
  65   }
>> Error: Unexpected indicator: `u'

Considering: import/gnucobol/tests/testsuite.src/run_misc.at:4694:0
Considering: import/gnucobol/tests/testsuite.src/run_misc.at:4694:0
run_misc.at-4694-caller.c:5.6-5.7:
   2   #include <stdio.h>
   3   #include <libcob.h>
   4   
   5 > int callee (char *, char *);
----         ^
   6   
   7   #ifndef NULL
>> Error: Unexpected indicator: `l'

run_misc.at-4694-caller.c:5.7-5.10:
   2   #include <stdio.h>
   3   #include <libcob.h>
   4   
   5 > int callee (char *, char *);
----          ^^^
   6   
   7   #ifndef NULL
>> Error: Invalid syntax

run_misc.at-4694-caller.c:7.6-7.7:
   4   
   5   int callee (char *, char *);
   6   
   7 > #ifndef NULL
----         ^
   8   #define NULL (void*)0
   9   #endif
>> Error: Unexpected indicator: `f'

run_misc.at-4694-caller.c:8.6-8.7:
   5   int callee (char *, char *);
   6   
   7   #ifndef NULL
   8 > #define NULL (void*)0
----         ^
   9   #endif
  10   
>> Error: Unexpected indicator: `e'

run_misc.at-4694-caller.c:12.6-12.7:
   9   #endif
  10   
  11   int
  12 > main (int argc, char **argv)
----         ^
  13   {
  14      cob_global *cobol_global;
>> Error: Unexpected indicator: `i'

run_misc.at-4694-caller.c:14.6-14.7:
  11   int
  12   main (int argc, char **argv)
  13   {
  14 >    cob_global *cobol_global;
----         ^
  15      /* for storing COBOL return code */
  16      int cob_ret;
>> Error: Unexpected indicator: `_'

run_misc.at-4694-caller.c:15.6-15.7:
  12   main (int argc, char **argv)
  13   {
  14      cob_global *cobol_global;
  15 >    /* for storing COBOL return code */
----         ^
  16      int cob_ret;
  17   
>> Error: Unexpected indicator: `f'

run_misc.at-4694-caller.c:18.6-18.7:
  15      /* for storing COBOL return code */
  16      int cob_ret;
  17   
  18 >    /* initialize parameters */
----         ^
  19      char *p1 = "A";
  20   
>> Error: Unexpected indicator: `i'

run_misc.at-4694-caller.c:19.6-19.7:
  16      int cob_ret;
  17   
  18      /* initialize parameters */
  19 >    char *p1 = "A";
----         ^
  20   
  21      /* initialize the COBOL run-time library */
>> Error: Unexpected indicator: `r'

run_misc.at-4694-caller.c:21.6-21.7:
  18      /* initialize parameters */
  19      char *p1 = "A";
  20   
  21 >    /* initialize the COBOL run-time library */
----         ^
  22      cob_init(argc, argv);
  23   
>> Error: Unexpected indicator: `i'

run_misc.at-4694-caller.c:22.6-22.7:
  19      char *p1 = "A";
  20   
  21      /* initialize the COBOL run-time library */
  22 >    cob_init(argc, argv);
----         ^
  23   
  24      /* setup for COBOL parameter handling */
>> Error: Unexpected indicator: `_'

run_misc.at-4694-caller.c:24.6-24.7:
  21      /* initialize the COBOL run-time library */
  22      cob_init(argc, argv);
  23   
  24 >    /* setup for COBOL parameter handling */
----         ^
  25      cobol_global = cob_get_global_ptr ();
  26      cobol_global->cob_call_params = 1;
>> Error: Unexpected indicator: `s'

run_misc.at-4694-caller.c:25.6-25.7:
  22      cob_init(argc, argv);
  23   
  24      /* setup for COBOL parameter handling */
  25 >    cobol_global = cob_get_global_ptr ();
----         ^
  26      cobol_global->cob_call_params = 1;
  27   
>> Error: Unexpected indicator: `o'

run_misc.at-4694-caller.c:26.6-26.7:
  23   
  24      /* setup for COBOL parameter handling */
  25      cobol_global = cob_get_global_ptr ();
  26 >    cobol_global->cob_call_params = 1;
----         ^
  27   
  28      /* call COBOL program */
>> Error: Unexpected indicator: `o'

run_misc.at-4694-caller.c:28.6-28.7:
  25      cobol_global = cob_get_global_ptr ();
  26      cobol_global->cob_call_params = 1;
  27   
  28 >    /* call COBOL program */
----         ^
  29      cob_ret = callee (p1, NULL);
  30   
>> Error: Unexpected indicator: `c'

run_misc.at-4694-caller.c:29.6-29.7:
  26      cobol_global->cob_call_params = 1;
  27   
  28      /* call COBOL program */
  29 >    cob_ret = callee (p1, NULL);
----         ^
  30   
  31      /* Clean up and terminate - This does not return */
>> Error: Unexpected indicator: `_'

run_misc.at-4694-caller.c:31.6-31.7:
  28      /* call COBOL program */
  29      cob_ret = callee (p1, NULL);
  30   
  31 >    /* Clean up and terminate - This does not return */
----         ^
  32      cob_stop_run (cob_ret);
  33   }
>> Error: Unexpected indicator: `C'

run_misc.at-4694-caller.c:32.6-32.7:
  29      cob_ret = callee (p1, NULL);
  30   
  31      /* Clean up and terminate - This does not return */
  32 >    cob_stop_run (cob_ret);
----         ^
  33   }
>> Error: Unexpected indicator: `_'

Considering: import/gnucobol/tests/testsuite.src/run_misc.at:4747:0
Considering: import/gnucobol/tests/testsuite.src/run_misc.at:4747:0
run_misc.at-4747-caller.c:5.6-5.7:
   2   #include <stdio.h>
   3   #include <libcob.h>
   4   
   5 > int callee (char *, char *);
----         ^
   6   
   7   int
>> Error: Unexpected indicator: `l'

run_misc.at-4747-caller.c:5.7-5.10:
   2   #include <stdio.h>
   3   #include <libcob.h>
   4   
   5 > int callee (char *, char *);
----          ^^^
   6   
   7   int
>> Error: Invalid syntax

run_misc.at-4747-caller.c:8.6-8.7:
   5   int callee (char *, char *);
   6   
   7   int
   8 > main (int argc, char **argv)
----         ^
   9   {
  10      /* for storing COBOL return code */
>> Error: Unexpected indicator: `i'

run_misc.at-4747-caller.c:10.6-10.7:
   7   int
   8   main (int argc, char **argv)
   9   {
  10 >    /* for storing COBOL return code */
----         ^
  11      int cob_ret;
  12   
>> Error: Unexpected indicator: `f'

run_misc.at-4747-caller.c:13.6-13.7:
  10      /* for storing COBOL return code */
  11      int cob_ret;
  12   
  13 >    /* initialize parameters */
----         ^
  14      char *p1 = "A";
  15      char *p2 = "FROM C";
>> Error: Unexpected indicator: `i'

run_misc.at-4747-caller.c:14.6-14.7:
  11      int cob_ret;
  12   
  13      /* initialize parameters */
  14 >    char *p1 = "A";
----         ^
  15      char *p2 = "FROM C";
  16   
>> Error: Unexpected indicator: `r'

run_misc.at-4747-caller.c:15.6-15.7:
  12   
  13      /* initialize parameters */
  14      char *p1 = "A";
  15 >    char *p2 = "FROM C";
----         ^
  16   
  17      /* initialize the COBOL run-time library */
>> Error: Unexpected indicator: `r'

run_misc.at-4747-caller.c:17.6-17.7:
  14      char *p1 = "A";
  15      char *p2 = "FROM C";
  16   
  17 >    /* initialize the COBOL run-time library */
----         ^
  18      cob_init (argc, argv);
  19   
>> Error: Unexpected indicator: `i'

run_misc.at-4747-caller.c:18.6-18.7:
  15      char *p2 = "FROM C";
  16   
  17      /* initialize the COBOL run-time library */
  18 >    cob_init (argc, argv);
----         ^
  19   
  20      /* call COBOL program */
>> Error: Unexpected indicator: `_'

run_misc.at-4747-caller.c:20.6-20.7:
  17      /* initialize the COBOL run-time library */
  18      cob_init (argc, argv);
  19   
  20 >    /* call COBOL program */
----         ^
  21      cob_ret = callee (p1, p2);
  22   
>> Error: Unexpected indicator: `c'

run_misc.at-4747-caller.c:21.6-21.7:
  18      cob_init (argc, argv);
  19   
  20      /* call COBOL program */
  21 >    cob_ret = callee (p1, p2);
----         ^
  22   
  23      /* Clean up and terminate - This does not return */
>> Error: Unexpected indicator: `_'

run_misc.at-4747-caller.c:23.6-23.7:
  20      /* call COBOL program */
  21      cob_ret = callee (p1, p2);
  22   
  23 >    /* Clean up and terminate - This does not return */
----         ^
  24      cob_stop_run (cob_ret);
  25   }
>> Error: Unexpected indicator: `C'

run_misc.at-4747-caller.c:24.6-24.7:
  21      cob_ret = callee (p1, p2);
  22   
  23      /* Clean up and terminate - This does not return */
  24 >    cob_stop_run (cob_ret);
----         ^
  25   }
>> Error: Unexpected indicator: `_'

Considering: import/gnucobol/tests/testsuite.src/run_misc.at:4808:0
run_misc.at-4808-cprog.c:5.6-5.7:
   2   #include <stdio.h>
   3   #include <libcob.h>
   4   
   5 > COB_EXT_EXPORT int
----         ^
   6   cprog (void *cb)
   7   {
>> Error: Unexpected indicator: `T'

run_misc.at-4808-cprog.c:5.7-5.8:
   2   #include <stdio.h>
   3   #include <libcob.h>
   4   
   5 > COB_EXT_EXPORT int
----          ^
   6   cprog (void *cb)
   7   {
>> Error: Invalid syntax

run_misc.at-4808-cprog.c:6.6-6.7:
   3   #include <libcob.h>
   4   
   5   COB_EXT_EXPORT int
   6 > cprog (void *cb)
----         ^
   7   {
   8      char *p1;
>> Error: Unexpected indicator: `('

run_misc.at-4808-cprog.c:8.6-8.7:
   5   COB_EXT_EXPORT int
   6   cprog (void *cb)
   7   {
   8 >    char *p1;
----         ^
   9      int  p2 = 42;
  10      char *p3 = "CALLBACK";
>> Error: Unexpected indicator: `r'

run_misc.at-4808-cprog.c:10.6-10.7:
   7   {
   8      char *p1;
   9      int  p2 = 42;
  10 >    char *p3 = "CALLBACK";
----         ^
  11   
  12      p1 = p3;
>> Error: Unexpected indicator: `r'

run_misc.at-4808-cprog.c:12.6-12.7:
   9      int  p2 = 42;
  10      char *p3 = "CALLBACK";
  11   
  12 >    p1 = p3;
----         ^
  13      ((int (*)(char *, int, char *))cb)(p1, p2, p3);
  14      return 0;
>> Error: Unexpected indicator: `='

run_misc.at-4808-cprog.c:13.6-13.7:
  10      char *p3 = "CALLBACK";
  11   
  12      p1 = p3;
  13 >    ((int (*)(char *, int, char *))cb)(p1, p2, p3);
----         ^
  14      return 0;
  15   }
>> Error: Unexpected indicator: `n'

run_misc.at-4808-cprog.c:14.6-14.7:
  11   
  12      p1 = p3;
  13      ((int (*)(char *, int, char *))cb)(p1, p2, p3);
  14 >    return 0;
----         ^
  15   }
>> Error: Unexpected indicator: `u'

Considering: import/gnucobol/tests/testsuite.src/run_misc.at:4808:0
run_misc.at-4808-prog.cob:9.23-9.30:
   6          01 CB            USAGE PROGRAM-POINTER.
   7          PROCEDURE        DIVISION.
   8              SET CB TO ENTRY "callback"
   9 >            CALL STATIC "cprog" USING BY VALUE CB
----                          ^^^^^^^
  10              END-CALL
  11              EXIT PROGRAM.
>> Error: Invalid syntax

run_misc.at-4808-prog.cob:19.27-19.28:
  16          ENVIRONMENT DIVISION.
  17          CONFIGURATION SECTION.
  18          SPECIAL-NAMES.
  19 >            CALL-CONVENTION 0 IS EXTERN.
----                              ^
  20          DATA             DIVISION.
  21          LINKAGE          SECTION.
>> Error: Invalid syntax

run_misc.at-4808-prog.cob:25.32:
  22          01 P1            USAGE POINTER.
  23          01 P2            USAGE BINARY-LONG.
  24          01 P3            PIC X(8).
  25 >        PROCEDURE        DIVISION EXTERN USING
----                                   ^
  26                           BY VALUE P1 P2 BY REFERENCE P3.
  27              IF P1 NOT EQUAL ADDRESS OF P3
>> Hint: Missing .

run_misc.at-4808-prog.cob:25.33-25.39:
  22          01 P1            USAGE POINTER.
  23          01 P2            USAGE BINARY-LONG.
  24          01 P3            PIC X(8).
  25 >        PROCEDURE        DIVISION EXTERN USING
----                                    ^^^^^^
  26                           BY VALUE P1 P2 BY REFERENCE P3.
  27              IF P1 NOT EQUAL ADDRESS OF P3
>> Error: Invalid syntax

run_misc.at-4808-prog.cob:25.39:
  22          01 P1            USAGE POINTER.
  23          01 P2            USAGE BINARY-LONG.
  24          01 P3            PIC X(8).
  25 >        PROCEDURE        DIVISION EXTERN USING
----                                          ^
  26                           BY VALUE P1 P2 BY REFERENCE P3.
  27              IF P1 NOT EQUAL ADDRESS OF P3
>> Hint: Missing .

run_misc.at-4808-prog.cob:25.40-25.45:
  22          01 P1            USAGE POINTER.
  23          01 P2            USAGE BINARY-LONG.
  24          01 P3            PIC X(8).
  25 >        PROCEDURE        DIVISION EXTERN USING
----                                           ^^^^^
  26                           BY VALUE P1 P2 BY REFERENCE P3.
  27              IF P1 NOT EQUAL ADDRESS OF P3
>> Warning: Invalid syntax

run_misc.at-4808-prog.cob:26.35:
  23          01 P2            USAGE BINARY-LONG.
  24          01 P3            PIC X(8).
  25          PROCEDURE        DIVISION EXTERN USING
  26 >                         BY VALUE P1 P2 BY REFERENCE P3.
----                                      ^
  27              IF P1 NOT EQUAL ADDRESS OF P3
  28                 DISPLAY "P1 != ADDRESS OF P3: " P1.
>> Hint: Missing .

run_misc.at-4808-prog.cob:26.36-26.38:
  23          01 P2            USAGE BINARY-LONG.
  24          01 P3            PIC X(8).
  25          PROCEDURE        DIVISION EXTERN USING
  26 >                         BY VALUE P1 P2 BY REFERENCE P3.
----                                       ^^
  27              IF P1 NOT EQUAL ADDRESS OF P3
  28                 DISPLAY "P1 != ADDRESS OF P3: " P1.
>> Warning: Invalid syntax

run_misc.at-4808-prog.cob:26.38:
  23          01 P2            USAGE BINARY-LONG.
  24          01 P3            PIC X(8).
  25          PROCEDURE        DIVISION EXTERN USING
  26 >                         BY VALUE P1 P2 BY REFERENCE P3.
----                                         ^
  27              IF P1 NOT EQUAL ADDRESS OF P3
  28                 DISPLAY "P1 != ADDRESS OF P3: " P1.
>> Hint: Missing .

run_misc.at-4808-prog.cob:26.39-26.41:
  23          01 P2            USAGE BINARY-LONG.
  24          01 P3            PIC X(8).
  25          PROCEDURE        DIVISION EXTERN USING
  26 >                         BY VALUE P1 P2 BY REFERENCE P3.
----                                          ^^
  27              IF P1 NOT EQUAL ADDRESS OF P3
  28                 DISPLAY "P1 != ADDRESS OF P3: " P1.
>> Warning: Invalid syntax

Considering: import/gnucobol/tests/testsuite.src/run_misc.at:4884:0
run_misc.at-4884-cprog.c:5.6-5.7:
   2   #include <stdio.h>
   3   #include <libcob.h>
   4   
   5 > COB_EXT_EXPORT int
----         ^
   6   cprog (void *cb)
   7   {
>> Error: Unexpected indicator: `T'

run_misc.at-4884-cprog.c:5.7-5.8:
   2   #include <stdio.h>
   3   #include <libcob.h>
   4   
   5 > COB_EXT_EXPORT int
----          ^
   6   cprog (void *cb)
   7   {
>> Error: Invalid syntax

run_misc.at-4884-cprog.c:6.6-6.7:
   3   #include <libcob.h>
   4   
   5   COB_EXT_EXPORT int
   6 > cprog (void *cb)
----         ^
   7   {
   8      char *p1;
>> Error: Unexpected indicator: `('

run_misc.at-4884-cprog.c:8.6-8.7:
   5   COB_EXT_EXPORT int
   6   cprog (void *cb)
   7   {
   8 >    char *p1;
----         ^
   9      int  p2 = 42;
  10      char *p3 = "CALLBACK";
>> Error: Unexpected indicator: `r'

run_misc.at-4884-cprog.c:10.6-10.7:
   7   {
   8      char *p1;
   9      int  p2 = 42;
  10 >    char *p3 = "CALLBACK";
----         ^
  11   
  12      p1 = p3;
>> Error: Unexpected indicator: `r'

run_misc.at-4884-cprog.c:12.6-12.7:
   9      int  p2 = 42;
  10      char *p3 = "CALLBACK";
  11   
  12 >    p1 = p3;
----         ^
  13      ((int (*)(char *, int, char *))cb)(p1, p2, p3);
  14      return 0;
>> Error: Unexpected indicator: `='

run_misc.at-4884-cprog.c:13.6-13.7:
  10      char *p3 = "CALLBACK";
  11   
  12      p1 = p3;
  13 >    ((int (*)(char *, int, char *))cb)(p1, p2, p3);
----         ^
  14      return 0;
  15   }
>> Error: Unexpected indicator: `n'

run_misc.at-4884-cprog.c:14.6-14.7:
  11   
  12      p1 = p3;
  13      ((int (*)(char *, int, char *))cb)(p1, p2, p3);
  14 >    return 0;
----         ^
  15   }
>> Error: Unexpected indicator: `u'

Considering: import/gnucobol/tests/testsuite.src/run_misc.at:4884:0
run_misc.at-4884-prog.cob:11.23-11.30:
   8          01 CB            USAGE PROGRAM-POINTER.
   9          PROCEDURE        DIVISION.
  10              SET CB TO ENTRY "callback"
  11 >            CALL STATIC "cprog" USING BY VALUE CB
----                          ^^^^^^^
  12              END-CALL
  13              EXIT PROGRAM.
>> Error: Invalid syntax

run_misc.at-4884-prog.cob:19.27:
  16          IDENTIFICATION   DIVISION.
  17          PROGRAM-ID.      callback.
  18          OPTIONS.
  19 >            ENTRY-CONVENTION EXTERN.
----                              ^
  20          DATA             DIVISION.
  21          LINKAGE          SECTION.
>> Hint: Missing COBOL

run_misc.at-4884-prog.cob:19.28-19.34:
  16          IDENTIFICATION   DIVISION.
  17          PROGRAM-ID.      callback.
  18          OPTIONS.
  19 >            ENTRY-CONVENTION EXTERN.
----                               ^^^^^^
  20          DATA             DIVISION.
  21          LINKAGE          SECTION.
>> Error: Invalid syntax

Considering: import/gnucobol/tests/testsuite.src/run_misc.at:4965:0
run_misc.at-4965-prog2.cob:9.23-9.30:
   6          01 CB            USAGE PROGRAM-POINTER.
   7          PROCEDURE        DIVISION.
   8              SET CB TO ENTRY "callback"
   9 >            CALL STATIC "cprog" USING BY VALUE CB
----                          ^^^^^^^
  10              END-CALL
  11              EXIT PROGRAM.
>> Error: Invalid syntax

run_misc.at-4965-prog2.cob:21.32:
  18          01 P1            USAGE POINTER.
  19          01 P2            USAGE BINARY-LONG.
  20          01 P3            PIC X(8).
  21 >        PROCEDURE        DIVISION WITH C LINKAGE
----                                   ^
  22                           USING BY VALUE P1 P2 BY REFERENCE P3.
  23              IF P1 NOT EQUAL ADDRESS OF P3
>> Hint: Missing .

run_misc.at-4965-prog2.cob:21.33-21.37:
  18          01 P1            USAGE POINTER.
  19          01 P2            USAGE BINARY-LONG.
  20          01 P3            PIC X(8).
  21 >        PROCEDURE        DIVISION WITH C LINKAGE
----                                    ^^^^
  22                           USING BY VALUE P1 P2 BY REFERENCE P3.
  23              IF P1 NOT EQUAL ADDRESS OF P3
>> Error: Invalid syntax

run_misc.at-4965-prog2.cob:21.39:
  18          01 P1            USAGE POINTER.
  19          01 P2            USAGE BINARY-LONG.
  20          01 P3            PIC X(8).
  21 >        PROCEDURE        DIVISION WITH C LINKAGE
----                                          ^
  22                           USING BY VALUE P1 P2 BY REFERENCE P3.
  23              IF P1 NOT EQUAL ADDRESS OF P3
>> Hint: Missing .

run_misc.at-4965-prog2.cob:21.40-21.47:
  18          01 P1            USAGE POINTER.
  19          01 P2            USAGE BINARY-LONG.
  20          01 P3            PIC X(8).
  21 >        PROCEDURE        DIVISION WITH C LINKAGE
----                                           ^^^^^^^
  22                           USING BY VALUE P1 P2 BY REFERENCE P3.
  23              IF P1 NOT EQUAL ADDRESS OF P3
>> Warning: Invalid syntax

run_misc.at-4965-prog2.cob:22.41:
  19          01 P2            USAGE BINARY-LONG.
  20          01 P3            PIC X(8).
  21          PROCEDURE        DIVISION WITH C LINKAGE
  22 >                         USING BY VALUE P1 P2 BY REFERENCE P3.
----                                            ^
  23              IF P1 NOT EQUAL ADDRESS OF P3
  24                 DISPLAY P1
>> Hint: Missing .

run_misc.at-4965-prog2.cob:22.42-22.44:
  19          01 P2            USAGE BINARY-LONG.
  20          01 P3            PIC X(8).
  21          PROCEDURE        DIVISION WITH C LINKAGE
  22 >                         USING BY VALUE P1 P2 BY REFERENCE P3.
----                                             ^^
  23              IF P1 NOT EQUAL ADDRESS OF P3
  24                 DISPLAY P1
>> Warning: Invalid syntax

run_misc.at-4965-prog2.cob:22.44:
  19          01 P2            USAGE BINARY-LONG.
  20          01 P3            PIC X(8).
  21          PROCEDURE        DIVISION WITH C LINKAGE
  22 >                         USING BY VALUE P1 P2 BY REFERENCE P3.
----                                               ^
  23              IF P1 NOT EQUAL ADDRESS OF P3
  24                 DISPLAY P1
>> Hint: Missing .

run_misc.at-4965-prog2.cob:22.45-22.47:
  19          01 P2            USAGE BINARY-LONG.
  20          01 P3            PIC X(8).
  21          PROCEDURE        DIVISION WITH C LINKAGE
  22 >                         USING BY VALUE P1 P2 BY REFERENCE P3.
----                                                ^^
  23              IF P1 NOT EQUAL ADDRESS OF P3
  24                 DISPLAY P1
>> Warning: Invalid syntax

Considering: import/gnucobol/tests/testsuite.src/run_misc.at:4968:0
run_misc.at-4968-prog3.cob:9.23-9.30:
   6          01 CB            USAGE PROGRAM-POINTER.
   7          PROCEDURE        DIVISION.
   8              SET CB TO ENTRY "callback"
   9 >            CALL STATIC "cprog" USING BY VALUE CB
----                          ^^^^^^^
  10              END-CALL
  11              EXIT PROGRAM.
>> Error: Invalid syntax

run_misc.at-4968-prog3.cob:19.27-19.28:
  16          ENVIRONMENT DIVISION.
  17          CONFIGURATION SECTION.
  18          SPECIAL-NAMES.
  19 >            CALL-CONVENTION 0 IS EXTERN.
----                              ^
  20          DATA             DIVISION.
  21          LINKAGE          SECTION.
>> Error: Invalid syntax

run_misc.at-4968-prog3.cob:25.32:
  22          01 P1            USAGE POINTER.
  23          01 P2            USAGE BINARY-LONG.
  24          01 P3            PIC X(8).
  25 >        PROCEDURE        DIVISION EXTERN
----                                   ^
  26                           USING BY VALUE P1 P2 BY REFERENCE P3.
  27              IF P1 NOT EQUAL ADDRESS OF P3
>> Hint: Missing .

run_misc.at-4968-prog3.cob:25.33-25.39:
  22          01 P1            USAGE POINTER.
  23          01 P2            USAGE BINARY-LONG.
  24          01 P3            PIC X(8).
  25 >        PROCEDURE        DIVISION EXTERN
----                                    ^^^^^^
  26                           USING BY VALUE P1 P2 BY REFERENCE P3.
  27              IF P1 NOT EQUAL ADDRESS OF P3
>> Error: Invalid syntax

run_misc.at-4968-prog3.cob:25.39:
  22          01 P1            USAGE POINTER.
  23          01 P2            USAGE BINARY-LONG.
  24          01 P3            PIC X(8).
  25 >        PROCEDURE        DIVISION EXTERN
----                                          ^
  26                           USING BY VALUE P1 P2 BY REFERENCE P3.
  27              IF P1 NOT EQUAL ADDRESS OF P3
>> Hint: Missing .

run_misc.at-4968-prog3.cob:26.24-26.29:
  23          01 P2            USAGE BINARY-LONG.
  24          01 P3            PIC X(8).
  25          PROCEDURE        DIVISION EXTERN
  26 >                         USING BY VALUE P1 P2 BY REFERENCE P3.
----                           ^^^^^
  27              IF P1 NOT EQUAL ADDRESS OF P3
  28                 DISPLAY P1
>> Warning: Invalid syntax

run_misc.at-4968-prog3.cob:26.41:
  23          01 P2            USAGE BINARY-LONG.
  24          01 P3            PIC X(8).
  25          PROCEDURE        DIVISION EXTERN
  26 >                         USING BY VALUE P1 P2 BY REFERENCE P3.
----                                            ^
  27              IF P1 NOT EQUAL ADDRESS OF P3
  28                 DISPLAY P1
>> Hint: Missing .

run_misc.at-4968-prog3.cob:26.42-26.44:
  23          01 P2            USAGE BINARY-LONG.
  24          01 P3            PIC X(8).
  25          PROCEDURE        DIVISION EXTERN
  26 >                         USING BY VALUE P1 P2 BY REFERENCE P3.
----                                             ^^
  27              IF P1 NOT EQUAL ADDRESS OF P3
  28                 DISPLAY P1
>> Warning: Invalid syntax

run_misc.at-4968-prog3.cob:26.44:
  23          01 P2            USAGE BINARY-LONG.
  24          01 P3            PIC X(8).
  25          PROCEDURE        DIVISION EXTERN
  26 >                         USING BY VALUE P1 P2 BY REFERENCE P3.
----                                               ^
  27              IF P1 NOT EQUAL ADDRESS OF P3
  28                 DISPLAY P1
>> Hint: Missing .

run_misc.at-4968-prog3.cob:26.45-26.47:
  23          01 P2            USAGE BINARY-LONG.
  24          01 P3            PIC X(8).
  25          PROCEDURE        DIVISION EXTERN
  26 >                         USING BY VALUE P1 P2 BY REFERENCE P3.
----                                                ^^
  27              IF P1 NOT EQUAL ADDRESS OF P3
  28                 DISPLAY P1
>> Warning: Invalid syntax

Considering: import/gnucobol/tests/testsuite.src/run_misc.at:5011:0
Considering: import/gnucobol/tests/testsuite.src/run_misc.at:5011:0
run_misc.at-5011-caller.c:2.6-2.7:
   1   
   2 > int callee (char *, char *);
----         ^
   3   
   4   int
>> Error: Unexpected indicator: `l'

run_misc.at-5011-caller.c:2.7-2.10:
   1   
   2 > int callee (char *, char *);
----          ^^^
   3   
   4   int
>> Error: Invalid syntax

run_misc.at-5011-caller.c:5.6-5.7:
   2   int callee (char *, char *);
   3   
   4   int
   5 > main (int argc, char **argv)
----         ^
   6   {
   7      /* initialize parameters */
>> Error: Unexpected indicator: `i'

run_misc.at-5011-caller.c:7.6-7.7:
   4   int
   5   main (int argc, char **argv)
   6   {
   7 >    /* initialize parameters */
----         ^
   8      char *p1 = "A";
   9      char *p2 = "FROM C";
>> Error: Unexpected indicator: `i'

run_misc.at-5011-caller.c:8.6-8.7:
   5   main (int argc, char **argv)
   6   {
   7      /* initialize parameters */
   8 >    char *p1 = "A";
----         ^
   9      char *p2 = "FROM C";
  10   
>> Error: Unexpected indicator: `r'

run_misc.at-5011-caller.c:9.6-9.7:
   6   {
   7      /* initialize parameters */
   8      char *p1 = "A";
   9 >    char *p2 = "FROM C";
----         ^
  10   
  11      /* call COBOL program (initialization missing)
>> Error: Unexpected indicator: `r'

run_misc.at-5011-caller.c:11.6-11.7:
   8      char *p1 = "A";
   9      char *p2 = "FROM C";
  10   
  11 >    /* call COBOL program (initialization missing)
----         ^
  12         note: COBOL program terminates the program by STOP RUN */
  13      (void)callee (p1, p2);
>> Error: Unexpected indicator: `c'

run_misc.at-5011-caller.c:12.6-12.7:
   9      char *p2 = "FROM C";
  10   
  11      /* call COBOL program (initialization missing)
  12 >       note: COBOL program terminates the program by STOP RUN */
----         ^
  13      (void)callee (p1, p2);
  14   }
>> Error: Unexpected indicator: `n'

run_misc.at-5011-caller.c:13.6-13.7:
  10   
  11      /* call COBOL program (initialization missing)
  12         note: COBOL program terminates the program by STOP RUN */
  13 >    (void)callee (p1, p2);
----         ^
  14   }
>> Error: Unexpected indicator: `i'

Considering: import/gnucobol/tests/testsuite.src/run_misc.at:5072:0
run_misc.at-5072-callee.c:5.7-5.8:
   2   #include <string.h>
   3   
   4   int
   5 > callee (char *p1, char *p2)
----          ^
   6   {
   7      if (p1[0] == 'A') {
>> Error: Invalid syntax

run_misc.at-5072-callee.c:7.6-7.7:
   4   int
   5   callee (char *p1, char *p2)
   6   {
   7 >    if (p1[0] == 'A') {
----         ^
   8         p1[0] = 'B';
   9      }
>> Error: Unexpected indicator: `('

run_misc.at-5072-callee.c:8.6-8.7:
   5   callee (char *p1, char *p2)
   6   {
   7      if (p1[0] == 'A') {
   8 >       p1[0] = 'B';
----         ^
   9      }
  10      memcpy (p2, "FROM C", 6);
>> Error: Unexpected indicator: `p'

run_misc.at-5072-callee.c:10.6-10.7:
   7      if (p1[0] == 'A') {
   8         p1[0] = 'B';
   9      }
  10 >    memcpy (p2, "FROM C", 6);
----         ^
  11   
  12      return 3;
>> Error: Unexpected indicator: `c'

run_misc.at-5072-callee.c:12.6-12.7:
   9      }
  10      memcpy (p2, "FROM C", 6);
  11   
  12 >    return 3;
----         ^
  13   }
>> Error: Unexpected indicator: `u'

run_misc.at-5072-callee.c:7.13-14.0:
   4   int
   5   callee (char *p1, char *p2)
   6   {
   7 >    if (p1[0] == 'A') {
----                ^^^^^^^^^
   8 >       p1[0] = 'B';
----  ^^^^^^^^^^^^^^^^^^^
   9 >    }
----  ^^^^^
  10 >    memcpy (p2, "FROM C", 6);
----  ^^^^^^^^^^^^^^^^^^^^^^^^^^^^^
  11 > 
----  ^
  12 >    return 3;
----  ^^^^^^^^^^^^^
  13 > }
----  ^^
>> Error: Unterminated pseudotext

Considering: import/gnucobol/tests/testsuite.src/run_misc.at:5072:0
run_misc.at-5072-caller.cob:10.23-10.31:
   7          01 P2            PIC X(7).
   8          77 P2-COB        PIC X(7).
   9          PROCEDURE        DIVISION.
  10 >            CALL STATIC 'callee' USING P1 P2
----                          ^^^^^^^^
  11              IF P1 NOT EQUAL "B"
  12                 DISPLAY 'NOT A: ' P1
>> Error: Invalid syntax

Considering: import/gnucobol/tests/testsuite.src/run_misc.at:5110:0
run_misc.at-5110-callee.cob:10.16-10.22:
   7          LINKAGE          SECTION.
   8          01 P1            PIC X ANY LENGTH.
   9          PROCEDURE        DIVISION USING P1.
  10 >            MOVE LENGTH OF P1 TO P2.
----                   ^^^^^^
  11              IF P2 NOT = 6
  12                 DISPLAY P2.
>> Error: Invalid syntax

Considering: import/gnucobol/tests/testsuite.src/run_misc.at:5111:0
Considering: import/gnucobol/tests/testsuite.src/run_misc.at:5150:0
Considering: import/gnucobol/tests/testsuite.src/run_misc.at:5151:0
Considering: import/gnucobol/tests/testsuite.src/run_misc.at:5191:0
Considering: import/gnucobol/tests/testsuite.src/run_misc.at:5238:0
Considering: import/gnucobol/tests/testsuite.src/run_misc.at:5263:0
Considering: import/gnucobol/tests/testsuite.src/run_misc.at:5294:0
Considering: import/gnucobol/tests/testsuite.src/run_misc.at:5295:0
Considering: import/gnucobol/tests/testsuite.src/run_misc.at:5336:0
Considering: import/gnucobol/tests/testsuite.src/run_misc.at:5335:0
Considering: import/gnucobol/tests/testsuite.src/run_misc.at:5357:0
run_misc.at-5357-prog.cob:7.38-7.39:
   4          DATA             DIVISION.
   5          WORKING-STORAGE  SECTION.
   6          PROCEDURE        DIVISION.
   7 >            STOP RUN WITH NORMAL STATUS.
----                                         ^
>> Error: Invalid syntax

run_misc.at-5357-prog.cob:7.38:
   4          DATA             DIVISION.
   5          WORKING-STORAGE  SECTION.
   6          PROCEDURE        DIVISION.
   7 >            STOP RUN WITH NORMAL STATUS.
----                                         ^
>> Hint: Missing <identifier or literal>

Considering: import/gnucobol/tests/testsuite.src/run_misc.at:5375:0
run_misc.at-5375-prog.cob:7.37-7.38:
   4          DATA             DIVISION.
   5          WORKING-STORAGE  SECTION.
   6          PROCEDURE        DIVISION.
   7 >            STOP RUN WITH ERROR STATUS.
----                                        ^
>> Error: Invalid syntax

run_misc.at-5375-prog.cob:7.37:
   4          DATA             DIVISION.
   5          WORKING-STORAGE  SECTION.
   6          PROCEDURE        DIVISION.
   7 >            STOP RUN WITH ERROR STATUS.
----                                        ^
>> Hint: Missing <identifier or literal>

Considering: import/gnucobol/tests/testsuite.src/run_misc.at:5398:0
run_misc.at-5398-prog.cob:12.15:
   9          IDENTIFICATION   DIVISION.
  10          PROGRAM-ID.      prog2.
  11          PROCEDURE        DIVISION.
  12 >            STOP ERROR.
----                  ^
>> Hint: Missing <literal>

run_misc.at-5398-prog.cob:12.16-12.21:
   9          IDENTIFICATION   DIVISION.
  10          PROGRAM-ID.      prog2.
  11          PROCEDURE        DIVISION.
  12 >            STOP ERROR.
----                   ^^^^^
>> Error: Invalid syntax

Considering: import/gnucobol/tests/testsuite.src/run_misc.at:5433:0
run_misc.at-5433-prog.cob:7.29-7.35:
   4          ENVIRONMENT DIVISION.
   5          CONFIGURATION SECTION.
   6          SPECIAL-NAMES.
   7 >            ALPHABET A-EBC IS EBCDIC
----                                ^^^^^^
   8              ALPHABET A-ASC IS ASCII
   9              SYMBOLIC Z-EBC IS 241 IN A-EBC
>> Error: Invalid syntax

run_misc.at-5433-prog.cob:7.35:
   4          ENVIRONMENT DIVISION.
   5          CONFIGURATION SECTION.
   6          SPECIAL-NAMES.
   7 >            ALPHABET A-EBC IS EBCDIC
----                                      ^
   8              ALPHABET A-ASC IS ASCII
   9              SYMBOLIC Z-EBC IS 241 IN A-EBC
>> Hint: Missing IS <word>

run_misc.at-5433-prog.cob:8.11-8.19:
   5          CONFIGURATION SECTION.
   6          SPECIAL-NAMES.
   7              ALPHABET A-EBC IS EBCDIC
   8 >            ALPHABET A-ASC IS ASCII
----              ^^^^^^^^
   9              SYMBOLIC Z-EBC IS 241 IN A-EBC
  10              SYMBOLIC Z-ASC IS  49 IN A-ASC
>> Error: Invalid syntax

run_misc.at-5433-prog.cob:8.29-8.34:
   5          CONFIGURATION SECTION.
   6          SPECIAL-NAMES.
   7              ALPHABET A-EBC IS EBCDIC
   8 >            ALPHABET A-ASC IS ASCII
----                                ^^^^^
   9              SYMBOLIC Z-EBC IS 241 IN A-EBC
  10              SYMBOLIC Z-ASC IS  49 IN A-ASC
>> Error: Invalid syntax

run_misc.at-5433-prog.cob:8.34:
   5          CONFIGURATION SECTION.
   6          SPECIAL-NAMES.
   7              ALPHABET A-EBC IS EBCDIC
   8 >            ALPHABET A-ASC IS ASCII
----                                     ^
   9              SYMBOLIC Z-EBC IS 241 IN A-EBC
  10              SYMBOLIC Z-ASC IS  49 IN A-ASC
>> Hint: Missing IS <word>

run_misc.at-5433-prog.cob:9.11-9.19:
   6          SPECIAL-NAMES.
   7              ALPHABET A-EBC IS EBCDIC
   8              ALPHABET A-ASC IS ASCII
   9 >            SYMBOLIC Z-EBC IS 241 IN A-EBC
----              ^^^^^^^^
  10              SYMBOLIC Z-ASC IS  49 IN A-ASC
  11              .
>> Error: Invalid syntax

Considering: import/gnucobol/tests/testsuite.src/run_misc.at:5474:0
Considering: import/gnucobol/tests/testsuite.src/run_misc.at:5990:0
Considering: import/gnucobol/tests/testsuite.src/run_misc.at:6479:0
Considering: import/gnucobol/tests/testsuite.src/run_misc.at:6528:0
Considering: import/gnucobol/tests/testsuite.src/run_misc.at:6982:0
run_misc.at-6982-callee.cob:11.11-11.17:
   8         * var names MUST BE IN LOWER CASE (!)
   9         *
  10          77  const                       PIC X.
  11 >        77  double                      PIC X.
----              ^^^^^^
  12          77  float                       PIC X.
  13          77  int                         PIC X.
>> Error: Invalid syntax

run_misc.at-6982-callee.cob:12.11-12.16:
   9         *
  10          77  const                       PIC X.
  11          77  double                      PIC X.
  12 >        77  float                       PIC X.
----              ^^^^^
  13          77  int                         PIC X.
  14          77  short                       PIC X.
>> Error: Invalid syntax

run_misc.at-6982-callee.cob:25.11-25.19:
  22          77  goto                        PIC X.
  23          77  register                    PIC X.
  24          77  sizeof                      PIC X.
  25 >        77  volatile                    PIC X.
----              ^^^^^^^^
  26          77  char                        PIC X.
  27          77  do                          PIC X.
>> Error: Invalid syntax

run_misc.at-6982-callee.cob:34.33-34.39:
  31          77  while                       PIC X.
  32          PROCEDURE        DIVISION USING
  33                                    const
  34 >                                  double
----                                    ^^^^^^
  35                                    float
  36                                    int
>> Error: Invalid syntax

run_misc.at-6982-callee.cob:48.33-48.41:
  45                                    goto
  46                                    register
  47                                    sizeof
  48 >                                  volatile
----                                    ^^^^^^^^
  49                                    char
  50                                    do
>> Error: Invalid syntax

run_misc.at-6982-callee.cob:57.15-57.21:
  54                                    while
  55                                    .
  56              IF (const                       NOT = "A") OR
  57 >               (double                      NOT = "B") OR
----                  ^^^^^^
  58                 (float                       NOT = "C") OR
  59                 (int                         NOT = "D") OR
>> Error: Invalid syntax

run_misc.at-6982-callee.cob:57.46:
  54                                    while
  55                                    .
  56              IF (const                       NOT = "A") OR
  57 >               (double                      NOT = "B") OR
----                                                 ^
  58                 (float                       NOT = "C") OR
  59                 (int                         NOT = "D") OR
>> Hint: Missing <expression>

run_misc.at-6982-callee.cob:57.47-57.48:
  54                                    while
  55                                    .
  56              IF (const                       NOT = "A") OR
  57 >               (double                      NOT = "B") OR
----                                                  ^
  58                 (float                       NOT = "C") OR
  59                 (int                         NOT = "D") OR
>> Error: Invalid syntax

run_misc.at-6982-callee.cob:58.15-58.20:
  55                                    .
  56              IF (const                       NOT = "A") OR
  57                 (double                      NOT = "B") OR
  58 >               (float                       NOT = "C") OR
----                  ^^^^^
  59                 (int                         NOT = "D") OR
  60                 (short                       NOT = "E") OR
>> Error: Invalid syntax

run_misc.at-6982-callee.cob:58.46:
  55                                    .
  56              IF (const                       NOT = "A") OR
  57                 (double                      NOT = "B") OR
  58 >               (float                       NOT = "C") OR
----                                                 ^
  59                 (int                         NOT = "D") OR
  60                 (short                       NOT = "E") OR
>> Hint: Missing <expression>

run_misc.at-6982-callee.cob:58.47-58.48:
  55                                    .
  56              IF (const                       NOT = "A") OR
  57                 (double                      NOT = "B") OR
  58 >               (float                       NOT = "C") OR
----                                                  ^
  59                 (int                         NOT = "D") OR
  60                 (short                       NOT = "E") OR
>> Error: Invalid syntax

run_misc.at-6982-callee.cob:71.15-71.23:
  68                 (goto                        NOT = "M") OR
  69                 (register                    NOT = "N") OR
  70                 (sizeof                      NOT = "O") OR
  71 >               (volatile                    NOT = "P") OR
----                  ^^^^^^^^
  72                 (char                        NOT = "Q") OR
  73                 (do                          NOT = "R") OR
>> Error: Invalid syntax

run_misc.at-6982-callee.cob:71.46:
  68                 (goto                        NOT = "M") OR
  69                 (register                    NOT = "N") OR
  70                 (sizeof                      NOT = "O") OR
  71 >               (volatile                    NOT = "P") OR
----                                                 ^
  72                 (char                        NOT = "Q") OR
  73                 (do                          NOT = "R") OR
>> Hint: Missing <expression>

run_misc.at-6982-callee.cob:71.47-71.48:
  68                 (goto                        NOT = "M") OR
  69                 (register                    NOT = "N") OR
  70                 (sizeof                      NOT = "O") OR
  71 >               (volatile                    NOT = "P") OR
----                                                  ^
  72                 (char                        NOT = "Q") OR
  73                 (do                          NOT = "R") OR
>> Error: Invalid syntax

run_misc.at-6982-callee.cob:80.33-80.39:
  77                 (while                       NOT = "V")
  78                 DISPLAY "At least one var has wrong content!".
  79              MOVE x'FF' TO         const
  80 >                                  double
----                                    ^^^^^^
  81                                    float
  82                                    int
>> Error: Invalid syntax

run_misc.at-6982-callee.cob:94.33-94.41:
  91                                    goto
  92                                    register
  93                                    sizeof
  94 >                                  volatile
----                                    ^^^^^^^^
  95                                    char
  96                                    do
>> Error: Invalid syntax

Considering: import/gnucobol/tests/testsuite.src/run_misc.at:6983:0
run_misc.at-6983-callee2.cob:17.11-17.14:
  14          77  try                         PIC X.
  15          77  bool                        PIC X.
  16          77  explicit                    PIC X.
  17 >        77  new                         PIC X.
----              ^^^
  18          77  static_cast                 PIC X.
  19          77  typeid                      PIC X.
>> Error: Invalid syntax

run_misc.at-6983-callee2.cob:45.11-45.14:
  42          77  xor_eq                      PIC X.
  43          77  and_eq                      PIC X.
  44          77  bitor                       PIC X.
  45 >        77  xor                         PIC X.
----              ^^^
  46          PROCEDURE        DIVISION USING
  47                                    asm
>> Error: Invalid syntax

run_misc.at-6983-callee2.cob:54.33-54.36:
  51                                    try
  52                                    bool
  53                                    explicit
  54 >                                  new
----                                    ^^^
  55                                    static_cast
  56                                    typeid
>> Error: Invalid syntax

run_misc.at-6983-callee2.cob:79.33-79.36:
  76                                    xor_eq
  77                                    and_eq
  78                                    bitor
  79 >                                  xor
----                                    ^^^
  80                                    .
  81              IF (asm                         NOT = "W") OR
>> Error: Invalid syntax

run_misc.at-6983-callee2.cob:88.15-88.18:
  85                 (try                         NOT = "a") OR
  86                 (bool                        NOT = "b") OR
  87                 (explicit                    NOT = "c") OR
  88 >               (new                         NOT = "d") OR
----                  ^^^
  89                 (static_cast                 NOT = "e") OR
  90                 (typeid                      NOT = "f") OR
>> Error: Invalid syntax

run_misc.at-6983-callee2.cob:88.46:
  85                 (try                         NOT = "a") OR
  86                 (bool                        NOT = "b") OR
  87                 (explicit                    NOT = "c") OR
  88 >               (new                         NOT = "d") OR
----                                                 ^
  89                 (static_cast                 NOT = "e") OR
  90                 (typeid                      NOT = "f") OR
>> Hint: Missing <expression>

run_misc.at-6983-callee2.cob:88.47-88.48:
  85                 (try                         NOT = "a") OR
  86                 (bool                        NOT = "b") OR
  87                 (explicit                    NOT = "c") OR
  88 >               (new                         NOT = "d") OR
----                                                  ^
  89                 (static_cast                 NOT = "e") OR
  90                 (typeid                      NOT = "f") OR
>> Error: Invalid syntax

run_misc.at-6983-callee2.cob:113.15-113.18:
 110                 (xor_eq                      NOT = "z") OR
 111                 (and_eq                      NOT = "0") OR
 112                 (bitor                       NOT = "1") OR
 113 >               (xor                         NOT = "2")
----                  ^^^
 114                 DISPLAY "At least one var has wrong content!".
 115              MOVE x'FF' TO         asm
>> Error: Invalid syntax

run_misc.at-6983-callee2.cob:113.46:
 110                 (xor_eq                      NOT = "z") OR
 111                 (and_eq                      NOT = "0") OR
 112                 (bitor                       NOT = "1") OR
 113 >               (xor                         NOT = "2")
----                                                 ^
 114                 DISPLAY "At least one var has wrong content!".
 115              MOVE x'FF' TO         asm
>> Hint: Missing <expression>

run_misc.at-6983-callee2.cob:113.47-113.48:
 110                 (xor_eq                      NOT = "z") OR
 111                 (and_eq                      NOT = "0") OR
 112                 (bitor                       NOT = "1") OR
 113 >               (xor                         NOT = "2")
----                                                  ^
 114                 DISPLAY "At least one var has wrong content!".
 115              MOVE x'FF' TO         asm
>> Error: Invalid syntax

run_misc.at-6983-callee2.cob:122.33-122.36:
 119                                    try
 120                                    bool
 121                                    explicit
 122 >                                  new
----                                    ^^^
 123                                    static_cast
 124                                    typeid
>> Error: Invalid syntax

run_misc.at-6983-callee2.cob:147.33-147.36:
 144                                    xor_eq
 145                                    and_eq
 146                                    bitor
 147 >                                  xor
----                                    ^^^
 148                                    .
 149              EXIT PROGRAM.
>> Error: Invalid syntax

Considering: import/gnucobol/tests/testsuite.src/run_misc.at:6984:0
run_misc.at-6984-caller.cob:11.11-11.17:
   8         * var names MUST BE IN LOWER CASE (!)
   9         *
  10          77  const                       PIC X VALUE "A".
  11 >        77  double                      PIC X VALUE "B".
----              ^^^^^^
  12          77  float                       PIC X VALUE "C".
  13          77  int                         PIC X VALUE "D".
>> Error: Invalid syntax

run_misc.at-6984-caller.cob:12.11-12.16:
   9         *
  10          77  const                       PIC X VALUE "A".
  11          77  double                      PIC X VALUE "B".
  12 >        77  float                       PIC X VALUE "C".
----              ^^^^^
  13          77  int                         PIC X VALUE "D".
  14          77  short                       PIC X VALUE "E".
>> Error: Invalid syntax

run_misc.at-6984-caller.cob:25.11-25.19:
  22          77  goto                        PIC X VALUE "M".
  23          77  register                    PIC X VALUE "N".
  24          77  sizeof                      PIC X VALUE "O".
  25 >        77  volatile                    PIC X VALUE "P".
----              ^^^^^^^^
  26          77  char                        PIC X VALUE "Q".
  27          77  do                          PIC X VALUE "R".
>> Error: Invalid syntax

run_misc.at-6984-caller.cob:43.11-43.14:
  40          77  try                         PIC X VALUE "a".
  41          77  bool                        PIC X VALUE "b".
  42          77  explicit                    PIC X VALUE "c".
  43 >        77  new                         PIC X VALUE "d".
----              ^^^
  44          77  static_cast                 PIC X VALUE "e".
  45          77  typeid                      PIC X VALUE "f".
>> Error: Invalid syntax

run_misc.at-6984-caller.cob:72.11-72.14:
  69          77  xor_eq                      PIC X VALUE "z".
  70          77  and_eq                      PIC X VALUE "0".
  71          77  bitor                       PIC X VALUE "1".
  72 >        77  xor                         PIC X VALUE "2".
----              ^^^
  73         *
  74          PROCEDURE        DIVISION.
>> Error: Invalid syntax

run_misc.at-6984-caller.cob:76.33-76.39:
  73         *
  74          PROCEDURE        DIVISION.
  75              CALL "callee" USING   const
  76 >                                  double
----                                    ^^^^^^
  77                                    float
  78                                    int
>> Error: Invalid syntax

run_misc.at-6984-caller.cob:90.33-90.41:
  87                                    goto
  88                                    register
  89                                    sizeof
  90 >                                  volatile
----                                    ^^^^^^^^
  91                                    char
  92                                    do
>> Error: Invalid syntax

run_misc.at-6984-caller.cob:105.33-105.36:
 102                                    try
 103                                    bool
 104                                    explicit
 105 >                                  new
----                                    ^^^
 106                                    static_cast
 107                                    typeid
>> Error: Invalid syntax

run_misc.at-6984-caller.cob:130.33-130.36:
 127                                    xor_eq
 128                                    and_eq
 129                                    bitor
 130 >                                  xor
----                                    ^^^
 131              END-CALL.
 132              MOVE x'00' TO         const
>> Error: Invalid syntax

run_misc.at-6984-caller.cob:133.33-133.39:
 130                                    xor
 131              END-CALL.
 132              MOVE x'00' TO         const
 133 >                                  double
----                                    ^^^^^^
 134                                    float
 135                                    int
>> Error: Invalid syntax

run_misc.at-6984-caller.cob:147.33-147.41:
 144                                    goto
 145                                    register
 146                                    sizeof
 147 >                                  volatile
----                                    ^^^^^^^^
 148                                    char
 149                                    do
>> Error: Invalid syntax

run_misc.at-6984-caller.cob:161.33-161.36:
 158                                    try
 159                                    bool
 160                                    explicit
 161 >                                  new
----                                    ^^^
 162                                    static_cast
 163                                    typeid
>> Error: Invalid syntax

run_misc.at-6984-caller.cob:186.33-186.36:
 183                                    xor_eq
 184                                    and_eq
 185                                    bitor
 186 >                                  xor
----                                    ^^^
 187                                    .
 188              STOP RUN.
>> Error: Invalid syntax

Considering: import/gnucobol/tests/testsuite.src/run_misc.at:7012:0
Considering: import/gnucobol/tests/testsuite.src/run_misc.at:7093:0
Considering: import/gnucobol/tests/testsuite.src/run_misc.at:7162:0
run_misc.at-7162-calldyn.c:4.6-4.7:
   1   
   2   #include <libcob.h>
   3   
   4 > /* wrapper function as C functions are not
----         ^
   5      accessible without explicit loading on all systems */
   6   COB_EXT_EXPORT char *
>> Error: Unexpected indicator: `p'

run_misc.at-7162-calldyn.c:4.7-4.10:
   1   
   2   #include <libcob.h>
   3   
   4 > /* wrapper function as C functions are not
----          ^^^
   5      accessible without explicit loading on all systems */
   6   COB_EXT_EXPORT char *
>> Error: Invalid syntax

run_misc.at-7162-calldyn.c:5.6-5.7:
   2   #include <libcob.h>
   3   
   4   /* wrapper function as C functions are not
   5 >    accessible without explicit loading on all systems */
----         ^
   6   COB_EXT_EXPORT char *
   7   calldyn (unsigned char *env_name)
>> Error: Unexpected indicator: `e'

run_misc.at-7162-calldyn.c:6.6-6.7:
   3   
   4   /* wrapper function as C functions are not
   5      accessible without explicit loading on all systems */
   6 > COB_EXT_EXPORT char *
----         ^
   7   calldyn (unsigned char *env_name)
   8   {
>> Error: Unexpected indicator: `T'

run_misc.at-7162-calldyn.c:7.6-7.7:
   4   /* wrapper function as C functions are not
   5      accessible without explicit loading on all systems */
   6   COB_EXT_EXPORT char *
   7 > calldyn (unsigned char *env_name)
----         ^
   8   {
   9     return cob_getenv (env_name);
>> Error: Unexpected indicator: `n'

run_misc.at-7162-calldyn.c:9.6-9.7:
   6   COB_EXT_EXPORT char *
   7   calldyn (unsigned char *env_name)
   8   {
   9 >   return cob_getenv (env_name);
----         ^
  10   }
>> Error: Unexpected indicator: `r'

Considering: import/gnucobol/tests/testsuite.src/run_misc.at:7160:0
run_misc.at-7160-prog.cob:12.23-12.35:
   9   
  10          procedure division.
  11   
  12 >            call static "cob_getenv"
----                          ^^^^^^^^^^^^
  13                          using "COB_UNIX_LF"
  14                          returning c-text-pointer
>> Error: Invalid syntax

Considering: import/gnucobol/tests/testsuite.src/run_misc.at:7163:0
Considering: import/gnucobol/tests/testsuite.src/run_misc.at:7188:0
<<<<<<< HEAD
run_misc.at-7188-prog.cob:6.27-6.29:
   3          PROGRAM-ID.      prog.
   4   
   5          PROCEDURE DIVISION.
   6 >            DISPLAY "hello" AT COLUMN 500
----                              ^^
   7                  ON EXCEPTION
   8                      GOBACK RETURNING 0
>> Error: Invalid syntax

run_misc.at-7188-prog.cob:7.15-7.27:
   4   
   5          PROCEDURE DIVISION.
   6              DISPLAY "hello" AT COLUMN 500
   7 >                ON EXCEPTION
----                  ^^^^^^^^^^^^
   8                      GOBACK RETURNING 0
   9                  NOT ON EXCEPTION
>> Error: Invalid syntax

=======
run_misc.at-7188-prog.cob:8.25:
   5          PROCEDURE DIVISION.
   6              DISPLAY "hello" AT COLUMN 500
   7                  ON EXCEPTION
   8 >                    GOBACK RETURNING 0
----                            ^
   9                  NOT ON EXCEPTION
  10                      GOBACK RETURNING 1
>> Hint: Missing .

run_misc.at-7188-prog.cob:8.26-8.35:
   5          PROCEDURE DIVISION.
   6              DISPLAY "hello" AT COLUMN 500
   7                  ON EXCEPTION
   8 >                    GOBACK RETURNING 0
----                             ^^^^^^^^^
   9                  NOT ON EXCEPTION
  10                      GOBACK RETURNING 1
>> Error: Invalid syntax

run_misc.at-7188-prog.cob:8.37:
   5          PROCEDURE DIVISION.
   6              DISPLAY "hello" AT COLUMN 500
   7                  ON EXCEPTION
   8 >                    GOBACK RETURNING 0
----                                        ^
   9                  NOT ON EXCEPTION
  10                      GOBACK RETURNING 1
>> Hint: Missing .

>>>>>>> f80c4599
run_misc.at-7188-prog.cob:9.15-9.31:
   6              DISPLAY "hello" AT COLUMN 500
   7                  ON EXCEPTION
   8                      GOBACK RETURNING 0
   9 >                NOT ON EXCEPTION
----                  ^^^^^^^^^^^^^^^^
  10                      GOBACK RETURNING 1
  11              END-DISPLAY
>> Error: Invalid syntax

run_misc.at-7188-prog.cob:11.11-11.22:
   8                      GOBACK RETURNING 0
   9                  NOT ON EXCEPTION
  10                      GOBACK RETURNING 1
  11 >            END-DISPLAY
----              ^^^^^^^^^^^
  12              .
>> Error: Invalid syntax

Considering: import/gnucobol/tests/testsuite.src/run_misc.at:7229:0
Considering: import/gnucobol/tests/testsuite.src/run_misc.at:7267:0
Considering: import/gnucobol/tests/testsuite.src/run_misc.at:7296:0
Considering: import/gnucobol/tests/testsuite.src/run_misc.at:7331:0
run_misc.at-7331-callee.cob:5.42:
   2          IDENTIFICATION   DIVISION.
   3          PROGRAM-ID.      callee.
   4          DATA             DIVISION.
   5 >        PROCEDURE        DIVISION RETURNING OMITTED.
----                                             ^
   6              MOVE 42 TO RETURN-CODE
   7              EXIT PROGRAM.
>> Hint: Missing <identifier>

run_misc.at-7331-callee.cob:5.43-5.50:
   2          IDENTIFICATION   DIVISION.
   3          PROGRAM-ID.      callee.
   4          DATA             DIVISION.
   5 >        PROCEDURE        DIVISION RETURNING OMITTED.
----                                              ^^^^^^^
   6              MOVE 42 TO RETURN-CODE
   7              EXIT PROGRAM.
>> Error: Invalid syntax

Considering: import/gnucobol/tests/testsuite.src/run_misc.at:7332:0
run_misc.at-7332-caller.cob:5.34:
   2          IDENTIFICATION   DIVISION.
   3          PROGRAM-ID.      caller.
   4          PROCEDURE        DIVISION.
   5 >            CALL "callee" RETURNING OMITTED
----                                     ^
   6              END-CALL.
   7              DISPLAY RETURN-CODE WITH NO ADVANCING
>> Hint: Missing <identifier>

run_misc.at-7332-caller.cob:5.35-5.42:
   2          IDENTIFICATION   DIVISION.
   3          PROGRAM-ID.      caller.
   4          PROCEDURE        DIVISION.
   5 >            CALL "callee" RETURNING OMITTED
----                                      ^^^^^^^
   6              END-CALL.
   7              DISPLAY RETURN-CODE WITH NO ADVANCING
>> Error: Invalid syntax

Considering: import/gnucobol/tests/testsuite.src/run_misc.at:7389:0
Considering: import/gnucobol/tests/testsuite.src/run_misc.at:7487:0
run_misc.at-7487-cmod.c:5.6-5.7:
   2   #include <stdio.h>
   3   #include <libcob.h>
   4   
   5 > COB_EXT_EXPORT int
----         ^
   6   dump (unsigned char *data)
   7   {
>> Error: Unexpected indicator: `T'

run_misc.at-7487-cmod.c:5.7-5.8:
   2   #include <stdio.h>
   3   #include <libcob.h>
   4   
   5 > COB_EXT_EXPORT int
----          ^
   6   dump (unsigned char *data)
   7   {
>> Error: Invalid syntax

run_misc.at-7487-cmod.c:6.6-6.7:
   3   #include <libcob.h>
   4   
   5   COB_EXT_EXPORT int
   6 > dump (unsigned char *data)
----         ^
   7   {
   8     int i;
>> Error: Unexpected indicator: `u'

run_misc.at-7487-cmod.c:8.6-8.7:
   5   COB_EXT_EXPORT int
   6   dump (unsigned char *data)
   7   {
   8 >   int i;
----         ^
   9     for (i = 0; i < 4; i++)
  10       printf ("%02X", data[i]);
>> Error: Unexpected indicator: `i'

run_misc.at-7487-cmod.c:9.6-9.7:
   6   dump (unsigned char *data)
   7   {
   8     int i;
   9 >   for (i = 0; i < 4; i++)
----         ^
  10       printf ("%02X", data[i]);
  11     puts (" .");
>> Error: Unexpected indicator: `('

run_misc.at-7487-cmod.c:10.6-10.7:
   7   {
   8     int i;
   9     for (i = 0; i < 4; i++)
  10 >     printf ("%02X", data[i]);
----         ^
  11     puts (" .");
  12     return 0;
>> Error: Unexpected indicator: `i'

run_misc.at-7487-cmod.c:12.6-12.7:
   9     for (i = 0; i < 4; i++)
  10       printf ("%02X", data[i]);
  11     puts (" .");
  12 >   return 0;
----         ^
  13   }
>> Error: Unexpected indicator: `r'

Considering: import/gnucobol/tests/testsuite.src/run_misc.at:7487:0
Considering: import/gnucobol/tests/testsuite.src/run_misc.at:7564:0
Considering: import/gnucobol/tests/testsuite.src/run_misc.at:7564:0
Considering: import/gnucobol/tests/testsuite.src/run_misc.at:7598:0
run_misc.at-7598-callee.cob:5.42:
   2          IDENTIFICATION   DIVISION.
   3          PROGRAM-ID.      callee.
   4          DATA             DIVISION.
   5 >        PROCEDURE        DIVISION RETURNING OMITTED.
----                                             ^
   6              MOVE 43 TO RETURN-CODE
   7              EXIT PROGRAM.
>> Hint: Missing <identifier>

run_misc.at-7598-callee.cob:5.43-5.50:
   2          IDENTIFICATION   DIVISION.
   3          PROGRAM-ID.      callee.
   4          DATA             DIVISION.
   5 >        PROCEDURE        DIVISION RETURNING OMITTED.
----                                              ^^^^^^^
   6              MOVE 43 TO RETURN-CODE
   7              EXIT PROGRAM.
>> Error: Invalid syntax

Considering: import/gnucobol/tests/testsuite.src/run_misc.at:7598:0
run_misc.at-7598-caller.cob:6.34:
   3          PROGRAM-ID.      caller.
   4          PROCEDURE        DIVISION.
   5              MOVE 42 TO RETURN-CODE
   6 >            CALL "callee" RETURNING NOTHING
----                                     ^
   7              END-CALL.
   8              IF RETURN-CODE NOT = 42
>> Hint: Missing <identifier>

run_misc.at-7598-caller.cob:6.35-6.42:
   3          PROGRAM-ID.      caller.
   4          PROCEDURE        DIVISION.
   5              MOVE 42 TO RETURN-CODE
   6 >            CALL "callee" RETURNING NOTHING
----                                      ^^^^^^^
   7              END-CALL.
   8              IF RETURN-CODE NOT = 42
>> Error: Invalid syntax

Considering: import/gnucobol/tests/testsuite.src/run_misc.at:7790:0
Considering: import/gnucobol/tests/testsuite.src/run_misc.at:7792:0
Considering: import/gnucobol/tests/testsuite.src/run_misc.at:7798:0
Considering: import/gnucobol/tests/testsuite.src/run_misc.at:7800:0
run_misc.at-7800-caller.cob:14.16:
  11          78 ZER  VALUE ZERO.
  12         *>
  13          PROCEDURE        DIVISION.
  14 >            READY TRACE
----                   ^
  15              MOVE 1 TO RETURN-CODE
  16              RESET TRACE
>> Hint: Missing .

run_misc.at-7800-caller.cob:14.17-14.22:
  11          78 ZER  VALUE ZERO.
  12         *>
  13          PROCEDURE        DIVISION.
  14 >            READY TRACE
----                    ^^^^^
  15              MOVE 1 TO RETURN-CODE
  16              RESET TRACE
>> Warning: Invalid syntax

run_misc.at-7800-caller.cob:14.22:
  11          78 ZER  VALUE ZERO.
  12         *>
  13          PROCEDURE        DIVISION.
  14 >            READY TRACE
----                         ^
  15              MOVE 1 TO RETURN-CODE
  16              RESET TRACE
>> Hint: Missing .

run_misc.at-7800-caller.cob:15.11-15.15:
  12         *>
  13          PROCEDURE        DIVISION.
  14              READY TRACE
  15 >            MOVE 1 TO RETURN-CODE
----              ^^^^
  16              RESET TRACE
  17              CALL "callee1"
>> Warning: Invalid syntax

run_misc.at-7800-caller.cob:16.11-16.16:
  13          PROCEDURE        DIVISION.
  14              READY TRACE
  15              MOVE 1 TO RETURN-CODE
  16 >            RESET TRACE
----              ^^^^^
  17              CALL "callee1"
  18              END-CALL
>> Error: Invalid syntax

run_misc.at-7800-caller.cob:18.19:
  15              MOVE 1 TO RETURN-CODE
  16              RESET TRACE
  17              CALL "callee1"
  18 >            END-CALL
----                      ^
  19              READY TRACE
  20              MOVE 2 TO RETURN-CODE
>> Hint: Missing .

run_misc.at-7800-caller.cob:19.11-19.16:
  16              RESET TRACE
  17              CALL "callee1"
  18              END-CALL
  19 >            READY TRACE
----              ^^^^^
  20              MOVE 2 TO RETURN-CODE
  21              CALL "callee1"
>> Warning: Invalid syntax

run_misc.at-7800-caller.cob:19.16:
  16              RESET TRACE
  17              CALL "callee1"
  18              END-CALL
  19 >            READY TRACE
----                   ^
  20              MOVE 2 TO RETURN-CODE
  21              CALL "callee1"
>> Hint: Missing .

run_misc.at-7800-caller.cob:19.17-19.22:
  16              RESET TRACE
  17              CALL "callee1"
  18              END-CALL
  19 >            READY TRACE
----                    ^^^^^
  20              MOVE 2 TO RETURN-CODE
  21              CALL "callee1"
>> Warning: Invalid syntax

run_misc.at-7800-caller.cob:19.22:
  16              RESET TRACE
  17              CALL "callee1"
  18              END-CALL
  19 >            READY TRACE
----                         ^
  20              MOVE 2 TO RETURN-CODE
  21              CALL "callee1"
>> Hint: Missing .

run_misc.at-7800-caller.cob:20.11-20.15:
  17              CALL "callee1"
  18              END-CALL
  19              READY TRACE
  20 >            MOVE 2 TO RETURN-CODE
----              ^^^^
  21              CALL "callee1"
  22              END-CALL
>> Warning: Invalid syntax

Considering: import/gnucobol/tests/testsuite.src/run_misc.at:7794:0
run_misc.at-7794-preload.cob:13.7-13.12:
  10          SOME-PAR.
  11              PERFORM OTHER-SEC
  12              MOVE 0 TO RETURN-CODE.
  13 >        ENTRY "LEAVE-ME".
----          ^^^^^
  14          END-PAR.
  15              EXIT PROGRAM.
>> Error: Invalid syntax

Considering: import/gnucobol/tests/testsuite.src/run_misc.at:7796:0
Considering: import/gnucobol/tests/testsuite.src/run_misc.at:8103:0
Considering: import/gnucobol/tests/testsuite.src/run_misc.at:8708:0
run_misc.at-8708-prog.cob:27.18-27.26:
  24              FILE STATUS IS CUST-STAT.
  25   
  26              SELECT FLATFILE
  27 >            ASSIGN EXTERNAL RELFIX
----                     ^^^^^^^^
  28              ORGANIZATION RELATIVE
  29              ACCESS IS RANDOM RELATIVE KEY IS REC-NUM
>> Warning: Ignored EXTERNAL (implementation pending)

Considering: import/gnucobol/tests/testsuite.src/run_misc.at:10054:0
run_misc.at-10054-reference:1.6-1.7:
   1 > Source: 'prog.cob'
----         ^
   2   Program-Id:  prog
   3   Line:    292     Entry: prog
>> Error: Unexpected indicator: `:'

run_misc.at-10054-reference:1.8-1.18:
   1 > Source: 'prog.cob'
----           ^^^^^^^^^^
   2   Program-Id:  prog
   3   Line:    292     Entry: prog
>> Error: Invalid syntax

run_misc.at-10054-reference:2.6-2.7:
   1   Source: 'prog.cob'
   2 > Program-Id:  prog
----         ^
   3   Line:    292     Entry: prog
   4   Line:    292 Paragraph: MAINFILE
>> Error: Unexpected indicator: `m'

Considering: import/gnucobol/tests/testsuite.src/run_misc.at:10194:0
run_misc.at-10194-reference_append:1.6-1.7:
   1 > Source: 'prog.cob'
----         ^
   2   Program-Id:  prog
   3       Entry: prog                            and now ...    292
>> Error: Unexpected indicator: `:'

run_misc.at-10194-reference_append:1.8-1.18:
   1 > Source: 'prog.cob'
----           ^^^^^^^^^^
   2   Program-Id:  prog
   3       Entry: prog                            and now ...    292
>> Error: Invalid syntax

run_misc.at-10194-reference_append:2.6-2.7:
   1   Source: 'prog.cob'
   2 > Program-Id:  prog
----         ^
   3       Entry: prog                            and now ...    292
   4   Paragraph: MAINFILE                        and now ...    292
>> Error: Unexpected indicator: `m'

run_misc.at-10194-reference_append:3.6-3.7:
   1   Source: 'prog.cob'
   2   Program-Id:  prog
   3 >     Entry: prog                            and now ...    292
----         ^
   4   Paragraph: MAINFILE                        and now ...    292
   5   Paragraph: LOADFILE                        and now ...    335
>> Error: Unexpected indicator: `t'

run_misc.at-10194-reference_append:4.6-4.7:
   1   Source: 'prog.cob'
   2   Program-Id:  prog
   3       Entry: prog                            and now ...    292
   4 > Paragraph: MAINFILE                        and now ...    292
----         ^
   5   Paragraph: LOADFILE                        and now ...    335
   6   Paragraph: 1000-LOAD-RECORD                and now ...    358
>> Error: Unexpected indicator: `a'

run_misc.at-10194-reference_append:5.6-5.7:
   2   Program-Id:  prog
   3       Entry: prog                            and now ...    292
   4   Paragraph: MAINFILE                        and now ...    292
   5 > Paragraph: LOADFILE                        and now ...    335
----         ^
   6   Paragraph: 1000-LOAD-RECORD                and now ...    358
   7   Paragraph: 1000-LOAD-RECORD                and now ...    358
>> Error: Unexpected indicator: `a'

run_misc.at-10194-reference_append:6.6-6.7:
   3       Entry: prog                            and now ...    292
   4   Paragraph: MAINFILE                        and now ...    292
   5   Paragraph: LOADFILE                        and now ...    335
   6 > Paragraph: 1000-LOAD-RECORD                and now ...    358
----         ^
   7   Paragraph: 1000-LOAD-RECORD                and now ...    358
   8   Paragraph: 1000-LOAD-RECORD                and now ...    358
>> Error: Unexpected indicator: `a'

run_misc.at-10194-reference_append:7.6-7.7:
   4   Paragraph: MAINFILE                        and now ...    292
   5   Paragraph: LOADFILE                        and now ...    335
   6   Paragraph: 1000-LOAD-RECORD                and now ...    358
   7 > Paragraph: 1000-LOAD-RECORD                and now ...    358
----         ^
   8   Paragraph: 1000-LOAD-RECORD                and now ...    358
   9   Paragraph: 1000-LOAD-RECORD                and now ...    358
>> Error: Unexpected indicator: `a'

run_misc.at-10194-reference_append:8.6-8.7:
   5   Paragraph: LOADFILE                        and now ...    335
   6   Paragraph: 1000-LOAD-RECORD                and now ...    358
   7   Paragraph: 1000-LOAD-RECORD                and now ...    358
   8 > Paragraph: 1000-LOAD-RECORD                and now ...    358
----         ^
   9   Paragraph: 1000-LOAD-RECORD                and now ...    358
  10   Paragraph: 1000-LOAD-RECORD                and now ...    358
>> Error: Unexpected indicator: `a'

run_misc.at-10194-reference_append:9.6-9.7:
   6   Paragraph: 1000-LOAD-RECORD                and now ...    358
   7   Paragraph: 1000-LOAD-RECORD                and now ...    358
   8   Paragraph: 1000-LOAD-RECORD                and now ...    358
   9 > Paragraph: 1000-LOAD-RECORD                and now ...    358
----         ^
  10   Paragraph: 1000-LOAD-RECORD                and now ...    358
  11   Paragraph: 1000-LOAD-RECORD                and now ...    358
>> Error: Unexpected indicator: `a'

run_misc.at-10194-reference_append:10.6-10.7:
   7   Paragraph: 1000-LOAD-RECORD                and now ...    358
   8   Paragraph: 1000-LOAD-RECORD                and now ...    358
   9   Paragraph: 1000-LOAD-RECORD                and now ...    358
  10 > Paragraph: 1000-LOAD-RECORD                and now ...    358
----         ^
  11   Paragraph: 1000-LOAD-RECORD                and now ...    358
  12   Paragraph: 1000-LOAD-RECORD                and now ...    358
>> Error: Unexpected indicator: `a'

run_misc.at-10194-reference_append:11.6-11.7:
   8   Paragraph: 1000-LOAD-RECORD                and now ...    358
   9   Paragraph: 1000-LOAD-RECORD                and now ...    358
  10   Paragraph: 1000-LOAD-RECORD                and now ...    358
  11 > Paragraph: 1000-LOAD-RECORD                and now ...    358
----         ^
  12   Paragraph: 1000-LOAD-RECORD                and now ...    358
  13   Paragraph: 1000-LOAD-RECORD                and now ...    358
>> Error: Unexpected indicator: `a'

run_misc.at-10194-reference_append:12.6-12.7:
   9   Paragraph: 1000-LOAD-RECORD                and now ...    358
  10   Paragraph: 1000-LOAD-RECORD                and now ...    358
  11   Paragraph: 1000-LOAD-RECORD                and now ...    358
  12 > Paragraph: 1000-LOAD-RECORD                and now ...    358
----         ^
  13   Paragraph: 1000-LOAD-RECORD                and now ...    358
  14   Paragraph: 1000-LOAD-RECORD                and now ...    358
>> Error: Unexpected indicator: `a'

run_misc.at-10194-reference_append:13.6-13.7:
  10   Paragraph: 1000-LOAD-RECORD                and now ...    358
  11   Paragraph: 1000-LOAD-RECORD                and now ...    358
  12   Paragraph: 1000-LOAD-RECORD                and now ...    358
  13 > Paragraph: 1000-LOAD-RECORD                and now ...    358
----         ^
  14   Paragraph: 1000-LOAD-RECORD                and now ...    358
  15   Paragraph: 1000-LOAD-RECORD                and now ...    358
>> Error: Unexpected indicator: `a'

run_misc.at-10194-reference_append:14.6-14.7:
  11   Paragraph: 1000-LOAD-RECORD                and now ...    358
  12   Paragraph: 1000-LOAD-RECORD                and now ...    358
  13   Paragraph: 1000-LOAD-RECORD                and now ...    358
  14 > Paragraph: 1000-LOAD-RECORD                and now ...    358
----         ^
  15   Paragraph: 1000-LOAD-RECORD                and now ...    358
  16   Paragraph: 1000-LOAD-RECORD                and now ...    358
>> Error: Unexpected indicator: `a'

run_misc.at-10194-reference_append:15.6-15.7:
  12   Paragraph: 1000-LOAD-RECORD                and now ...    358
  13   Paragraph: 1000-LOAD-RECORD                and now ...    358
  14   Paragraph: 1000-LOAD-RECORD                and now ...    358
  15 > Paragraph: 1000-LOAD-RECORD                and now ...    358
----         ^
  16   Paragraph: 1000-LOAD-RECORD                and now ...    358
  17   Paragraph: 1000-LOAD-RECORD                and now ...    358
>> Error: Unexpected indicator: `a'

run_misc.at-10194-reference_append:16.6-16.7:
  13   Paragraph: 1000-LOAD-RECORD                and now ...    358
  14   Paragraph: 1000-LOAD-RECORD                and now ...    358
  15   Paragraph: 1000-LOAD-RECORD                and now ...    358
  16 > Paragraph: 1000-LOAD-RECORD                and now ...    358
----         ^
  17   Paragraph: 1000-LOAD-RECORD                and now ...    358
  18   Paragraph: 1000-LOAD-RECORD                and now ...    358
>> Error: Unexpected indicator: `a'

run_misc.at-10194-reference_append:17.6-17.7:
  14   Paragraph: 1000-LOAD-RECORD                and now ...    358
  15   Paragraph: 1000-LOAD-RECORD                and now ...    358
  16   Paragraph: 1000-LOAD-RECORD                and now ...    358
  17 > Paragraph: 1000-LOAD-RECORD                and now ...    358
----         ^
  18   Paragraph: 1000-LOAD-RECORD                and now ...    358
  19   Paragraph: 1000-LOAD-RECORD                and now ...    358
>> Error: Unexpected indicator: `a'

run_misc.at-10194-reference_append:18.6-18.7:
  15   Paragraph: 1000-LOAD-RECORD                and now ...    358
  16   Paragraph: 1000-LOAD-RECORD                and now ...    358
  17   Paragraph: 1000-LOAD-RECORD                and now ...    358
  18 > Paragraph: 1000-LOAD-RECORD                and now ...    358
----         ^
  19   Paragraph: 1000-LOAD-RECORD                and now ...    358
  20   Paragraph: 1000-LOAD-RECORD                and now ...    358
>> Error: Unexpected indicator: `a'

run_misc.at-10194-reference_append:19.6-19.7:
  16   Paragraph: 1000-LOAD-RECORD                and now ...    358
  17   Paragraph: 1000-LOAD-RECORD                and now ...    358
  18   Paragraph: 1000-LOAD-RECORD                and now ...    358
  19 > Paragraph: 1000-LOAD-RECORD                and now ...    358
----         ^
  20   Paragraph: 1000-LOAD-RECORD                and now ...    358
  21   Paragraph: 1000-LOAD-RECORD                and now ...    358
>> Error: Unexpected indicator: `a'

run_misc.at-10194-reference_append:20.6-20.7:
  17   Paragraph: 1000-LOAD-RECORD                and now ...    358
  18   Paragraph: 1000-LOAD-RECORD                and now ...    358
  19   Paragraph: 1000-LOAD-RECORD                and now ...    358
  20 > Paragraph: 1000-LOAD-RECORD                and now ...    358
----         ^
  21   Paragraph: 1000-LOAD-RECORD                and now ...    358
  22   Paragraph: LISTFILE                        and now ...    387
>> Error: Unexpected indicator: `a'

run_misc.at-10194-reference_append:21.6-21.7:
  18   Paragraph: 1000-LOAD-RECORD                and now ...    358
  19   Paragraph: 1000-LOAD-RECORD                and now ...    358
  20   Paragraph: 1000-LOAD-RECORD                and now ...    358
  21 > Paragraph: 1000-LOAD-RECORD                and now ...    358
----         ^
  22   Paragraph: LISTFILE                        and now ...    387
  23   Source: 'prog.cob'
>> Error: Unexpected indicator: `a'

run_misc.at-10194-reference_append:22.6-22.7:
  19   Paragraph: 1000-LOAD-RECORD                and now ...    358
  20   Paragraph: 1000-LOAD-RECORD                and now ...    358
  21   Paragraph: 1000-LOAD-RECORD                and now ...    358
  22 > Paragraph: LISTFILE                        and now ...    387
----         ^
  23   Source: 'prog.cob'
  24   Program-Id:  prog
>> Error: Unexpected indicator: `a'

run_misc.at-10194-reference_append:23.6-23.7:
  20   Paragraph: 1000-LOAD-RECORD                and now ...    358
  21   Paragraph: 1000-LOAD-RECORD                and now ...    358
  22   Paragraph: LISTFILE                        and now ...    387
  23 > Source: 'prog.cob'
----         ^
  24   Program-Id:  prog
  25       Entry: prog                            -    292
>> Error: Unexpected indicator: `:'

run_misc.at-10194-reference_append:24.6-24.7:
  21   Paragraph: 1000-LOAD-RECORD                and now ...    358
  22   Paragraph: LISTFILE                        and now ...    387
  23   Source: 'prog.cob'
  24 > Program-Id:  prog
----         ^
  25       Entry: prog                            -    292
  26   Paragraph: MAINFILE                        -    292
>> Error: Unexpected indicator: `m'

run_misc.at-10194-reference_append:25.6-25.7:
  22   Paragraph: LISTFILE                        and now ...    387
  23   Source: 'prog.cob'
  24   Program-Id:  prog
  25 >     Entry: prog                            -    292
----         ^
  26   Paragraph: MAINFILE                        -    292
  27   Paragraph: LOADFILE                        -    335
>> Error: Unexpected indicator: `t'

run_misc.at-10194-reference_append:26.6-26.7:
  23   Source: 'prog.cob'
  24   Program-Id:  prog
  25       Entry: prog                            -    292
  26 > Paragraph: MAINFILE                        -    292
----         ^
  27   Paragraph: LOADFILE                        -    335
  28   Paragraph: 1000-LOAD-RECORD                -    358
>> Error: Unexpected indicator: `a'

run_misc.at-10194-reference_append:27.6-27.7:
  24   Program-Id:  prog
  25       Entry: prog                            -    292
  26   Paragraph: MAINFILE                        -    292
  27 > Paragraph: LOADFILE                        -    335
----         ^
  28   Paragraph: 1000-LOAD-RECORD                -    358
  29   Paragraph: 1000-LOAD-RECORD                -    358
>> Error: Unexpected indicator: `a'

run_misc.at-10194-reference_append:28.6-28.7:
  25       Entry: prog                            -    292
  26   Paragraph: MAINFILE                        -    292
  27   Paragraph: LOADFILE                        -    335
  28 > Paragraph: 1000-LOAD-RECORD                -    358
----         ^
  29   Paragraph: 1000-LOAD-RECORD                -    358
  30   Paragraph: 1000-LOAD-RECORD                -    358
>> Error: Unexpected indicator: `a'

run_misc.at-10194-reference_append:29.6-29.7:
  26   Paragraph: MAINFILE                        -    292
  27   Paragraph: LOADFILE                        -    335
  28   Paragraph: 1000-LOAD-RECORD                -    358
  29 > Paragraph: 1000-LOAD-RECORD                -    358
----         ^
  30   Paragraph: 1000-LOAD-RECORD                -    358
  31   Paragraph: 1000-LOAD-RECORD                -    358
>> Error: Unexpected indicator: `a'

run_misc.at-10194-reference_append:30.6-30.7:
  27   Paragraph: LOADFILE                        -    335
  28   Paragraph: 1000-LOAD-RECORD                -    358
  29   Paragraph: 1000-LOAD-RECORD                -    358
  30 > Paragraph: 1000-LOAD-RECORD                -    358
----         ^
  31   Paragraph: 1000-LOAD-RECORD                -    358
  32   Paragraph: 1000-LOAD-RECORD                -    358
>> Error: Unexpected indicator: `a'

run_misc.at-10194-reference_append:31.6-31.7:
  28   Paragraph: 1000-LOAD-RECORD                -    358
  29   Paragraph: 1000-LOAD-RECORD                -    358
  30   Paragraph: 1000-LOAD-RECORD                -    358
  31 > Paragraph: 1000-LOAD-RECORD                -    358
----         ^
  32   Paragraph: 1000-LOAD-RECORD                -    358
  33   Paragraph: 1000-LOAD-RECORD                -    358
>> Error: Unexpected indicator: `a'

run_misc.at-10194-reference_append:32.6-32.7:
  29   Paragraph: 1000-LOAD-RECORD                -    358
  30   Paragraph: 1000-LOAD-RECORD                -    358
  31   Paragraph: 1000-LOAD-RECORD                -    358
  32 > Paragraph: 1000-LOAD-RECORD                -    358
----         ^
  33   Paragraph: 1000-LOAD-RECORD                -    358
  34   Paragraph: 1000-LOAD-RECORD                -    358
>> Error: Unexpected indicator: `a'

run_misc.at-10194-reference_append:33.6-33.7:
  30   Paragraph: 1000-LOAD-RECORD                -    358
  31   Paragraph: 1000-LOAD-RECORD                -    358
  32   Paragraph: 1000-LOAD-RECORD                -    358
  33 > Paragraph: 1000-LOAD-RECORD                -    358
----         ^
  34   Paragraph: 1000-LOAD-RECORD                -    358
  35   Paragraph: 1000-LOAD-RECORD                -    358
>> Error: Unexpected indicator: `a'

run_misc.at-10194-reference_append:34.6-34.7:
  31   Paragraph: 1000-LOAD-RECORD                -    358
  32   Paragraph: 1000-LOAD-RECORD                -    358
  33   Paragraph: 1000-LOAD-RECORD                -    358
  34 > Paragraph: 1000-LOAD-RECORD                -    358
----         ^
  35   Paragraph: 1000-LOAD-RECORD                -    358
  36   Paragraph: 1000-LOAD-RECORD                -    358
>> Error: Unexpected indicator: `a'

run_misc.at-10194-reference_append:35.6-35.7:
  32   Paragraph: 1000-LOAD-RECORD                -    358
  33   Paragraph: 1000-LOAD-RECORD                -    358
  34   Paragraph: 1000-LOAD-RECORD                -    358
  35 > Paragraph: 1000-LOAD-RECORD                -    358
----         ^
  36   Paragraph: 1000-LOAD-RECORD                -    358
  37   Paragraph: 1000-LOAD-RECORD                -    358
>> Error: Unexpected indicator: `a'

run_misc.at-10194-reference_append:36.6-36.7:
  33   Paragraph: 1000-LOAD-RECORD                -    358
  34   Paragraph: 1000-LOAD-RECORD                -    358
  35   Paragraph: 1000-LOAD-RECORD                -    358
  36 > Paragraph: 1000-LOAD-RECORD                -    358
----         ^
  37   Paragraph: 1000-LOAD-RECORD                -    358
  38   Paragraph: 1000-LOAD-RECORD                -    358
>> Error: Unexpected indicator: `a'

run_misc.at-10194-reference_append:37.6-37.7:
  34   Paragraph: 1000-LOAD-RECORD                -    358
  35   Paragraph: 1000-LOAD-RECORD                -    358
  36   Paragraph: 1000-LOAD-RECORD                -    358
  37 > Paragraph: 1000-LOAD-RECORD                -    358
----         ^
  38   Paragraph: 1000-LOAD-RECORD                -    358
  39   Paragraph: 1000-LOAD-RECORD                -    358
>> Error: Unexpected indicator: `a'

run_misc.at-10194-reference_append:38.6-38.7:
  35   Paragraph: 1000-LOAD-RECORD                -    358
  36   Paragraph: 1000-LOAD-RECORD                -    358
  37   Paragraph: 1000-LOAD-RECORD                -    358
  38 > Paragraph: 1000-LOAD-RECORD                -    358
----         ^
  39   Paragraph: 1000-LOAD-RECORD                -    358
  40   Paragraph: 1000-LOAD-RECORD                -    358
>> Error: Unexpected indicator: `a'

run_misc.at-10194-reference_append:39.6-39.7:
  36   Paragraph: 1000-LOAD-RECORD                -    358
  37   Paragraph: 1000-LOAD-RECORD                -    358
  38   Paragraph: 1000-LOAD-RECORD                -    358
  39 > Paragraph: 1000-LOAD-RECORD                -    358
----         ^
  40   Paragraph: 1000-LOAD-RECORD                -    358
  41   Paragraph: 1000-LOAD-RECORD                -    358
>> Error: Unexpected indicator: `a'

run_misc.at-10194-reference_append:40.6-40.7:
  37   Paragraph: 1000-LOAD-RECORD                -    358
  38   Paragraph: 1000-LOAD-RECORD                -    358
  39   Paragraph: 1000-LOAD-RECORD                -    358
  40 > Paragraph: 1000-LOAD-RECORD                -    358
----         ^
  41   Paragraph: 1000-LOAD-RECORD                -    358
  42   Paragraph: 1000-LOAD-RECORD                -    358
>> Error: Unexpected indicator: `a'

run_misc.at-10194-reference_append:41.6-41.7:
  38   Paragraph: 1000-LOAD-RECORD                -    358
  39   Paragraph: 1000-LOAD-RECORD                -    358
  40   Paragraph: 1000-LOAD-RECORD                -    358
  41 > Paragraph: 1000-LOAD-RECORD                -    358
----         ^
  42   Paragraph: 1000-LOAD-RECORD                -    358
  43   Paragraph: 1000-LOAD-RECORD                -    358
>> Error: Unexpected indicator: `a'

run_misc.at-10194-reference_append:42.6-42.7:
  39   Paragraph: 1000-LOAD-RECORD                -    358
  40   Paragraph: 1000-LOAD-RECORD                -    358
  41   Paragraph: 1000-LOAD-RECORD                -    358
  42 > Paragraph: 1000-LOAD-RECORD                -    358
----         ^
  43   Paragraph: 1000-LOAD-RECORD                -    358
  44   Paragraph: LISTFILE                        -    387
>> Error: Unexpected indicator: `a'

run_misc.at-10194-reference_append:43.6-43.7:
  40   Paragraph: 1000-LOAD-RECORD                -    358
  41   Paragraph: 1000-LOAD-RECORD                -    358
  42   Paragraph: 1000-LOAD-RECORD                -    358
  43 > Paragraph: 1000-LOAD-RECORD                -    358
----         ^
  44   Paragraph: LISTFILE                        -    387
>> Error: Unexpected indicator: `a'

run_misc.at-10194-reference_append:44.6-44.7:
  41   Paragraph: 1000-LOAD-RECORD                -    358
  42   Paragraph: 1000-LOAD-RECORD                -    358
  43   Paragraph: 1000-LOAD-RECORD                -    358
  44 > Paragraph: LISTFILE                        -    387
----         ^
>> Error: Unexpected indicator: `a'

Considering: import/gnucobol/tests/testsuite.src/run_misc.at:10503:0
run_misc.at-10503-prog.cob:9.34-9.42:
   6   
   7          INPUT-OUTPUT SECTION.
   8          FILE-CONTROL.
   9 >            SELECT FLATFILE ASSIGN EXTERNAL RELFIX
----                                     ^^^^^^^^
  10              ORGANIZATION RELATIVE
  11              ACCESS IS SEQUENTIAL RELATIVE KEY IS REC-NUM
>> Warning: Ignored EXTERNAL (implementation pending)

run_misc.at-10503-prog.cob:198.12-198.25:
 195               ADD 1 TO X.
 196               DISPLAY "X is " X.
 197               ALLOCATE TEST-ALLOCED INITIALIZED.
 198 >             COPY cpyabrt.
----               ^^^^^^^^^^^^^
 199               IF ADDRESS OF TEST-BASED NOT = NULL
 200                 DISPLAY TEST-BASED-SUB
>> Error: Library `cpyabrt' not found in search path (search path: )

Considering: import/gnucobol/tests/testsuite.src/run_misc.at:10923:0
run_misc.at-10923-reference_fdls_tmpl:2.7-2.11:
   1   
   2 > Module dump due to LINKAGE item 'TSPFL-RECORD' (accessed by 'CM-COMPANY') not passed by caller
----          ^^^^
   3   
   4    Last statement of "sub1" was MOVE
>> Error: Invalid syntax

run_misc.at-10923-reference_fdls_tmpl:4.6-4.7:
   1   
   2   Module dump due to LINKAGE item 'TSPFL-RECORD' (accessed by 'CM-COMPANY') not passed by caller
   3   
   4 >  Last statement of "sub1" was MOVE
----         ^
   5   	MAIN-2 OF MAIN-1 at cpyabrt:4
   6   	MAIN-1 at prog.cob:177
>> Error: Unexpected indicator: `s'

run_misc.at-10923-reference_fdls_tmpl:8.6-8.7:
   5   	MAIN-2 OF MAIN-1 at cpyabrt:4
   6   	MAIN-1 at prog.cob:177
   7   	ENTRY sub1 at prog.cob:159
   8 >  Last statement of "sub2" was CALL
----         ^
   9   	DO-CALL OF SubwaY at sub2.cob:48
  10   	ENTRY sub2 at sub2.cob:39
>> Error: Unexpected indicator: `s'

run_misc.at-10923-reference_fdls_tmpl:11.6-11.7:
   8    Last statement of "sub2" was CALL
   9   	DO-CALL OF SubwaY at sub2.cob:48
  10   	ENTRY sub2 at sub2.cob:39
  11 >  Last statement of "prog" was CALL
----         ^
  12   	CALL-IT-OMIT at prog.cob:118
  13   	MAIN-100 at prog.cob:85
>> Error: Unexpected indicator: `s'

run_misc.at-10923-reference_fdls_tmpl:15.6-15.7:
  12   	CALL-IT-OMIT at prog.cob:118
  13   	MAIN-100 at prog.cob:85
  14   	ENTRY prog at prog.cob:77
  15 >  Started by ./prog_fdls
----         ^
  16   
  17   Dump Program-Id sub1 from prog.cob compiled MMM DD YYYY HH:MM:SS
>> Error: Unexpected indicator: `e'

run_misc.at-10923-reference_fdls_tmpl:17.6-17.7:
  14   	ENTRY prog at prog.cob:77
  15    Started by ./prog_fdls
  16   
  17 > Dump Program-Id sub1 from prog.cob compiled MMM DD YYYY HH:MM:SS
----         ^
  18   
  19   LINKAGE
>> Error: Unexpected indicator: `r'

run_misc.at-10923-reference_fdls_tmpl:19.6-19.7:
  16   
  17   Dump Program-Id sub1 from prog.cob compiled MMM DD YYYY HH:MM:SS
  18   
  19 > LINKAGE
----         ^
  20   **********************
  21   01        X                               000005441
>> Error: Unexpected indicator: `E'

run_misc.at-10923-reference_fdls_tmpl:27.6-27.7:
  24   END OF DUMP - sub1
  25   **********************
  26   
  27 > Dump Program-Id sub2 from sub2.cob compiled MMM DD YYYY HH:MM:SS
----         ^
  28   
  29   LINKAGE
>> Error: Unexpected indicator: `r'

run_misc.at-10923-reference_fdls_tmpl:29.6-29.7:
  26   
  27   Dump Program-Id sub2 from sub2.cob compiled MMM DD YYYY HH:MM:SS
  28   
  29 > LINKAGE
----         ^
  30   **********************
  31   01        X                               000005441
>> Error: Unexpected indicator: `E'

run_misc.at-10923-reference_fdls_tmpl:33.6-33.7:
  30   **********************
  31   01        X                               000005441
  32   01        TSPFL-RECORD.
  33 >      10   CM-CUST-NUM                    'ALP00000'
----         ^
  34        10   CM-COMPANY                     'ALPHA ELECTRICAL CO. LTD.'
  35        10   CM-DISK                        '8417'
>> Error: Unexpected indicator: `0'

run_misc.at-10923-reference_fdls_tmpl:34.6-34.7:
  31   01        X                               000005441
  32   01        TSPFL-RECORD.
  33        10   CM-CUST-NUM                    'ALP00000'
  34 >      10   CM-COMPANY                     'ALPHA ELECTRICAL CO. LTD.'
----         ^
  35        10   CM-DISK                        '8417'
  36        10   CM-NO-TERMINALS                 0010
>> Error: Unexpected indicator: `0'

run_misc.at-10923-reference_fdls_tmpl:35.6-35.7:
  32   01        TSPFL-RECORD.
  33        10   CM-CUST-NUM                    'ALP00000'
  34        10   CM-COMPANY                     'ALPHA ELECTRICAL CO. LTD.'
  35 >      10   CM-DISK                        '8417'
----         ^
  36        10   CM-NO-TERMINALS                 0010
  37   77        DYNAMIC-NUM                     0124
>> Error: Unexpected indicator: `0'

run_misc.at-10923-reference_fdls_tmpl:36.6-36.7:
  33        10   CM-CUST-NUM                    'ALP00000'
  34        10   CM-COMPANY                     'ALPHA ELECTRICAL CO. LTD.'
  35        10   CM-DISK                        '8417'
  36 >      10   CM-NO-TERMINALS                 0010
----         ^
  37   77        DYNAMIC-NUM                     0124
  38   
>> Error: Unexpected indicator: `0'

run_misc.at-10923-reference_fdls_tmpl:42.6-42.7:
  39   END OF DUMP - sub2
  40   **********************
  41   
  42 > Dump Program-Id prog from prog.cob compiled MMM DD YYYY HH:MM:SS
----         ^
  43   
  44   FD FLATFILE
>> Error: Unexpected indicator: `r'

run_misc.at-10923-reference_fdls_tmpl:44.6-44.7:
  41   
  42   Dump Program-Id prog from prog.cob compiled MMM DD YYYY HH:MM:SS
  43   
  44 > FD FLATFILE
----         ^
  45   **********************
  46      File is OPEN
>> Error: Unexpected indicator: `T'

run_misc.at-10923-reference_fdls_tmpl:46.6-46.7:
  43   
  44   FD FLATFILE
  45   **********************
  46 >    File is OPEN
----         ^
  47      FILE STATUS  '00'
  48   01        TSPFL-RECORD.
>> Error: Unexpected indicator: `e'

run_misc.at-10923-reference_fdls_tmpl:47.6-47.7:
  44   FD FLATFILE
  45   **********************
  46      File is OPEN
  47 >    FILE STATUS  '00'
----         ^
  48   01        TSPFL-RECORD.
  49        10   CM-CUST-NUM                    'ALP00000'
>> Error: Unexpected indicator: `E'

run_misc.at-10923-reference_fdls_tmpl:49.6-49.7:
  46      File is OPEN
  47      FILE STATUS  '00'
  48   01        TSPFL-RECORD.
  49 >      10   CM-CUST-NUM                    'ALP00000'
----         ^
  50        10   CM-COMPANY                     'ALPHA ELECTRICAL CO. LTD.'
  51        10   CM-DISK                        '8417'
>> Error: Unexpected indicator: `0'

run_misc.at-10923-reference_fdls_tmpl:50.6-50.7:
  47      FILE STATUS  '00'
  48   01        TSPFL-RECORD.
  49        10   CM-CUST-NUM                    'ALP00000'
  50 >      10   CM-COMPANY                     'ALPHA ELECTRICAL CO. LTD.'
----         ^
  51        10   CM-DISK                        '8417'
  52        10   CM-NO-TERMINALS                 0010
>> Error: Unexpected indicator: `0'

run_misc.at-10923-reference_fdls_tmpl:51.6-51.7:
  48   01        TSPFL-RECORD.
  49        10   CM-CUST-NUM                    'ALP00000'
  50        10   CM-COMPANY                     'ALPHA ELECTRICAL CO. LTD.'
  51 >      10   CM-DISK                        '8417'
----         ^
  52        10   CM-NO-TERMINALS                 0010
  53   
>> Error: Unexpected indicator: `0'

run_misc.at-10923-reference_fdls_tmpl:52.6-52.7:
  49        10   CM-CUST-NUM                    'ALP00000'
  50        10   CM-COMPANY                     'ALPHA ELECTRICAL CO. LTD.'
  51        10   CM-DISK                        '8417'
  52 >      10   CM-NO-TERMINALS                 0010
----         ^
  53   
  54   END OF DUMP - prog
>> Error: Unexpected indicator: `0'

Considering: import/gnucobol/tests/testsuite.src/run_misc.at:10739:0
run_misc.at-10739-reference_tmpl:2.7-2.11:
   1   
   2 > Module dump due to LINKAGE item 'TSPFL-RECORD' (accessed by 'CM-COMPANY') not passed by caller
----          ^^^^
   3   
   4    Last statement of "sub1" was MOVE
>> Error: Invalid syntax

run_misc.at-10739-reference_tmpl:4.6-4.7:
   1   
   2   Module dump due to LINKAGE item 'TSPFL-RECORD' (accessed by 'CM-COMPANY') not passed by caller
   3   
   4 >  Last statement of "sub1" was MOVE
----         ^
   5   	MAIN-2 OF MAIN-1 at cpyabrt:4
   6   	MAIN-1 at prog.cob:177
>> Error: Unexpected indicator: `s'

run_misc.at-10739-reference_tmpl:8.6-8.7:
   5   	MAIN-2 OF MAIN-1 at cpyabrt:4
   6   	MAIN-1 at prog.cob:177
   7   	ENTRY sub1 at prog.cob:159
   8 >  Last statement of "sub2" was CALL
----         ^
   9   	DO-CALL OF SubwaY at sub2.cob:48
  10   	ENTRY sub2 at sub2.cob:39
>> Error: Unexpected indicator: `s'

run_misc.at-10739-reference_tmpl:11.6-11.7:
   8    Last statement of "sub2" was CALL
   9   	DO-CALL OF SubwaY at sub2.cob:48
  10   	ENTRY sub2 at sub2.cob:39
  11 >  Last statement of "prog" was CALL
----         ^
  12   	CALL-IT-OMIT at prog.cob:118
  13   	MAIN-100 at prog.cob:85
>> Error: Unexpected indicator: `s'

run_misc.at-10739-reference_tmpl:15.6-15.7:
  12   	CALL-IT-OMIT at prog.cob:118
  13   	MAIN-100 at prog.cob:85
  14   	ENTRY prog at prog.cob:77
  15 >  Started by prog
----         ^
  16   
  17   Dump Program-Id sub1 from prog.cob compiled MMM DD YYYY HH:MM:SS
>> Error: Unexpected indicator: `e'

run_misc.at-10739-reference_tmpl:17.6-17.7:
  14   	ENTRY prog at prog.cob:77
  15    Started by prog
  16   
  17 > Dump Program-Id sub1 from prog.cob compiled MMM DD YYYY HH:MM:SS
----         ^
  18   
  19   WORKING-STORAGE
>> Error: Unexpected indicator: `r'

run_misc.at-10739-reference_tmpl:19.6-19.7:
  16   
  17   Dump Program-Id sub1 from prog.cob compiled MMM DD YYYY HH:MM:SS
  18   
  19 > WORKING-STORAGE
----         ^
  20   **********************
  21   77        RETURN-CODE                     +000000000
>> Error: Unexpected indicator: `G'

run_misc.at-10739-reference_tmpl:56.41-56.72:
  53     05      TSTTAIL1                        X  _
  54                                        1 x 5811
  55     05      TSTCOMP3                        58585
  56 >   05      TSTLONG                        'Quick brown fox jumped over the dog              Quick br'
----                                            ^^^^^^^^^^^^^^^^^^^^^^^^^^^^^^^
  57                                         57:'own fox jumped over the dog'
  58     05      TSTHEX                          Q u i c  k e r    g r e y    f o x    j u m  p e d  _
>> Error: Missing continuation of `Quick brown fox jumped over th'

run_misc.at-10739-reference_tmpl:70.41-70.72:
  67                                       97 x 58585858
  68     05      TSTHEX2                        XXXXXXXXX\0XXXXXXXXXXXXXXXXXXXXX\\XXXXXX\0XXXXXXX\tXXXXXX
  69                                       54 : AXXXX\rX
  70 >   05      TSTTAILX                       'Quick brown fox jumped over the dog     '
----                                            ^^^^^^^^^^^^^^^^^^^^^^^^^^^^^^^
  71                                     trailing LOW-VALUES
  72   
>> Error: Missing continuation of `Quick brown fox jumped over th'

run_misc.at-10739-reference_tmpl:73.6-73.7:
  70     05      TSTTAILX                       'Quick brown fox jumped over the dog     '
  71                                     trailing LOW-VALUES
  72   
  73 > LINKAGE
----         ^
  74   **********************
  75   01        X                               000005441
>> Error: Unexpected indicator: `E'

run_misc.at-10739-reference_tmpl:81.6-81.7:
  78   END OF DUMP - sub1
  79   **********************
  80   
  81 > Dump Program-Id sub2 from sub2.cob compiled MMM DD YYYY HH:MM:SS
----         ^
  82   
  83   WORKING-STORAGE
>> Error: Unexpected indicator: `r'

run_misc.at-10739-reference_tmpl:83.6-83.7:
  80   
  81   Dump Program-Id sub2 from sub2.cob compiled MMM DD YYYY HH:MM:SS
  82   
  83 > WORKING-STORAGE
----         ^
  84   **********************
  85   77        RETURN-CODE                     +000000000
>> Error: Unexpected indicator: `G'

run_misc.at-10739-reference_tmpl:116.41-116.72:
 113     05      TSTTAIL1                        X  _
 114                                        1 x 5811
 115     05      TSTCOMP3                        58585
 116 >   05      TSTLONG                        'Quick brown fox jumped over the dog              Quick br'
----                                            ^^^^^^^^^^^^^^^^^^^^^^^^^^^^^^^
 117                                         57:'own fox jumped over the dog'
 118     05      TSTHEX                          Q u i c  k e r    g r e y    f o x    j u m  p e d  _
>> Error: Missing continuation of `Quick brown fox jumped over th'

run_misc.at-10739-reference_tmpl:133.6-133.7:
 130     05      TSTTAILX                       Quick brown fox jumped over the dog     \0ALPHA ELECTRICA
 131                                       57 : L CO.\0\0\0\0\0\0\0\0\0\0\0\0\0\0\0\0\0\0\0
 132   01        BASED-RECORD.
 133 >      10   B-NUM                           0124
----         ^
 134        10   B-DISK                         'marvdisc'
 135        10   B-NO-TERMINALS                  0000
>> Error: Unexpected indicator: `0'

run_misc.at-10739-reference_tmpl:134.6-134.7:
 131                                       57 : L CO.\0\0\0\0\0\0\0\0\0\0\0\0\0\0\0\0\0\0\0
 132   01        BASED-RECORD.
 133        10   B-NUM                           0124
 134 >      10   B-DISK                         'marvdisc'
----         ^
 135        10   B-NO-TERMINALS                  0000
 136   77        BASED-NEVER-SET                <NULL> address
>> Error: Unexpected indicator: `0'

run_misc.at-10739-reference_tmpl:135.6-135.7:
 132   01        BASED-RECORD.
 133        10   B-NUM                           0124
 134        10   B-DISK                         'marvdisc'
 135 >      10   B-NO-TERMINALS                  0000
----         ^
 136   77        BASED-NEVER-SET                <NULL> address
 137   
>> Error: Unexpected indicator: `0'

run_misc.at-10739-reference_tmpl:138.6-138.7:
 135        10   B-NO-TERMINALS                  0000
 136   77        BASED-NEVER-SET                <NULL> address
 137   
 138 > LINKAGE
----         ^
 139   **********************
 140   01        X                               000005441
>> Error: Unexpected indicator: `E'

run_misc.at-10739-reference_tmpl:142.6-142.7:
 139   **********************
 140   01        X                               000005441
 141   01        TSPFL-RECORD.
 142 >      10   CM-CUST-NUM                    'ALP00000'
----         ^
 143        10   CM-COMPANY                     'ALPHA ELECTRICAL CO. LTD.'
 144        10   CM-DISK                        '8417'
>> Error: Unexpected indicator: `0'

run_misc.at-10739-reference_tmpl:143.6-143.7:
 140   01        X                               000005441
 141   01        TSPFL-RECORD.
 142        10   CM-CUST-NUM                    'ALP00000'
 143 >      10   CM-COMPANY                     'ALPHA ELECTRICAL CO. LTD.'
----         ^
 144        10   CM-DISK                        '8417'
 145        10   CM-NO-TERMINALS                 0010
>> Error: Unexpected indicator: `0'

run_misc.at-10739-reference_tmpl:144.6-144.7:
 141   01        TSPFL-RECORD.
 142        10   CM-CUST-NUM                    'ALP00000'
 143        10   CM-COMPANY                     'ALPHA ELECTRICAL CO. LTD.'
 144 >      10   CM-DISK                        '8417'
----         ^
 145        10   CM-NO-TERMINALS                 0010
 146   77        DYNAMIC-NUM                     0124
>> Error: Unexpected indicator: `0'

run_misc.at-10739-reference_tmpl:145.6-145.7:
 142        10   CM-CUST-NUM                    'ALP00000'
 143        10   CM-COMPANY                     'ALPHA ELECTRICAL CO. LTD.'
 144        10   CM-DISK                        '8417'
 145 >      10   CM-NO-TERMINALS                 0010
----         ^
 146   77        DYNAMIC-NUM                     0124
 147   
>> Error: Unexpected indicator: `0'

run_misc.at-10739-reference_tmpl:151.6-151.7:
 148   END OF DUMP - sub2
 149   **********************
 150   
 151 > Dump Program-Id prog from prog.cob compiled MMM DD YYYY HH:MM:SS
----         ^
 152   
 153   FD FLATFILE
>> Error: Unexpected indicator: `r'

run_misc.at-10739-reference_tmpl:153.6-153.7:
 150   
 151   Dump Program-Id prog from prog.cob compiled MMM DD YYYY HH:MM:SS
 152   
 153 > FD FLATFILE
----         ^
 154   **********************
 155      File is OPEN
>> Error: Unexpected indicator: `T'

run_misc.at-10739-reference_tmpl:155.6-155.7:
 152   
 153   FD FLATFILE
 154   **********************
 155 >    File is OPEN
----         ^
 156      FILE STATUS  '00'
 157   01        TSPFL-RECORD.
>> Error: Unexpected indicator: `e'

run_misc.at-10739-reference_tmpl:156.6-156.7:
 153   FD FLATFILE
 154   **********************
 155      File is OPEN
 156 >    FILE STATUS  '00'
----         ^
 157   01        TSPFL-RECORD.
 158        10   CM-CUST-NUM                    'ALP00000'
>> Error: Unexpected indicator: `E'

run_misc.at-10739-reference_tmpl:158.6-158.7:
 155      File is OPEN
 156      FILE STATUS  '00'
 157   01        TSPFL-RECORD.
 158 >      10   CM-CUST-NUM                    'ALP00000'
----         ^
 159        10   CM-COMPANY                     'ALPHA ELECTRICAL CO. LTD.'
 160        10   CM-DISK                        '8417'
>> Error: Unexpected indicator: `0'

run_misc.at-10739-reference_tmpl:159.6-159.7:
 156      FILE STATUS  '00'
 157   01        TSPFL-RECORD.
 158        10   CM-CUST-NUM                    'ALP00000'
 159 >      10   CM-COMPANY                     'ALPHA ELECTRICAL CO. LTD.'
----         ^
 160        10   CM-DISK                        '8417'
 161        10   CM-NO-TERMINALS                 0010
>> Error: Unexpected indicator: `0'

run_misc.at-10739-reference_tmpl:160.6-160.7:
 157   01        TSPFL-RECORD.
 158        10   CM-CUST-NUM                    'ALP00000'
 159        10   CM-COMPANY                     'ALPHA ELECTRICAL CO. LTD.'
 160 >      10   CM-DISK                        '8417'
----         ^
 161        10   CM-NO-TERMINALS                 0010
 162   
>> Error: Unexpected indicator: `0'

run_misc.at-10739-reference_tmpl:161.6-161.7:
 158        10   CM-CUST-NUM                    'ALP00000'
 159        10   CM-COMPANY                     'ALPHA ELECTRICAL CO. LTD.'
 160        10   CM-DISK                        '8417'
 161 >      10   CM-NO-TERMINALS                 0010
----         ^
 162   
 163   WORKING-STORAGE
>> Error: Unexpected indicator: `0'

run_misc.at-10739-reference_tmpl:163.6-163.7:
 160        10   CM-DISK                        '8417'
 161        10   CM-NO-TERMINALS                 0010
 162   
 163 > WORKING-STORAGE
----         ^
 164   **********************
 165   77        RETURN-CODE                     +000000000
>> Error: Unexpected indicator: `G'

Considering: import/gnucobol/tests/testsuite.src/run_misc.at:10503:0
run_misc.at-10503-sub2.cob:84.11-84.24:
  81              MOVE 'A' TO TSTHEX2 (54:1).
  82              MOVE LOW-VALUES TO TSTTAILX.
  83         *
  84 >            COPY cpyabrt.
----              ^^^^^^^^^^^^^
  85          END PROGRAM sub2.
>> Error: Library `cpyabrt' not found in search path (search path: )

Considering: import/gnucobol/tests/testsuite.src/run_misc.at:11129:0
run_misc.at-11129-prog.cob:69.35:
  66              03  prefix.
  67                  05  n    PIC 9(03)  VALUE 123.
  68              03  table-data value all "ABCDE".
  69 >             04  rows    OCCURS 0 TO UNBOUNDED TIMES
----                                      ^
  70                           DEPENDING ON n.
  71                  05 col1  PIC X.
>> Hint: Missing <integer literal>

run_misc.at-11129-prog.cob:69.36-69.45:
  66              03  prefix.
  67                  05  n    PIC 9(03)  VALUE 123.
  68              03  table-data value all "ABCDE".
  69 >             04  rows    OCCURS 0 TO UNBOUNDED TIMES
----                                       ^^^^^^^^^
  70                           DEPENDING ON n.
  71                  05 col1  PIC X.
>> Error: Invalid syntax

Considering: import/gnucobol/tests/testsuite.src/run_misc.at:11365:0
Considering: import/gnucobol/tests/testsuite.src/run_misc.at:11339:0
Considering: import/gnucobol/tests/testsuite.src/run_misc.at:11409:0
Considering: import/gnucobol/tests/testsuite.src/run_misc.at:11445:0
Considering: import/gnucobol/tests/testsuite.src/run_misc.at:11467:0
Considering: import/gnucobol/tests/testsuite.src/run_misc.at:11532:0
Considering: import/gnucobol/tests/testsuite.src/run_misc.at:11595:0
Considering: import/gnucobol/tests/testsuite.src/run_misc.at:11647:0
Considering: import/gnucobol/tests/testsuite.src/run_misc.at:11696:0
Considering: import/gnucobol/tests/testsuite.src/run_misc.at:11695:0
Considering: import/gnucobol/tests/testsuite.src/run_misc.at:11745:0
Considering: import/gnucobol/tests/testsuite.src/run_misc.at:11747:0
Considering: import/gnucobol/tests/testsuite.src/run_misc.at:11928:0
run_misc.at-11928-cmod.c:6.7-6.11:
   3   #include <string.h>
   4   #include <libcob.h>
   5   
   6 > static char *
----          ^^^^
   7   getType (int type, int byvalue)
   8   {
>> Error: Invalid syntax

run_misc.at-11928-cmod.c:7.6-7.7:
   4   #include <libcob.h>
   5   
   6   static char *
   7 > getType (int type, int byvalue)
----         ^
   8   {
   9      static char wrk[24];
>> Error: Unexpected indicator: `e'

run_misc.at-11928-cmod.c:9.6-9.7:
   6   static char *
   7   getType (int type, int byvalue)
   8   {
   9 >    static char wrk[24];
----         ^
  10      switch (type) {
  11   #if 1
>> Error: Unexpected indicator: `t'

run_misc.at-11928-cmod.c:10.6-10.7:
   7   getType (int type, int byvalue)
   8   {
   9      static char wrk[24];
  10 >    switch (type) {
----         ^
  11   #if 1
  12      case COB_TYPE_GROUP:           return "Group";
>> Error: Unexpected indicator: `t'

run_misc.at-11928-cmod.c:12.6-12.7:
   9      static char wrk[24];
  10      switch (type) {
  11   #if 1
  12 >    case COB_TYPE_GROUP:           return "Group";
----         ^
  13      case COB_TYPE_NUMERIC_COMP5:
  14          /* fall through as the test will have different results
>> Error: Unexpected indicator: `e'

run_misc.at-11928-cmod.c:13.6-13.7:
  10      switch (type) {
  11   #if 1
  12      case COB_TYPE_GROUP:           return "Group";
  13 >    case COB_TYPE_NUMERIC_COMP5:
----         ^
  14          /* fall through as the test will have different results
  15             on big endian systems otherwise
>> Error: Unexpected indicator: `e'

run_misc.at-11928-cmod.c:18.6-18.7:
  15             on big endian systems otherwise
  16           return "COMP-5"; */
  17           COB_UNUSED (byvalue);
  18 >    case COB_TYPE_NUMERIC_BINARY:  return "BINARY";
----         ^
  19      case COB_TYPE_NUMERIC_PACKED:  return "COMP-3";
  20      case COB_TYPE_NUMERIC_FLOAT:   return "COMP-1";
>> Error: Unexpected indicator: `e'

run_misc.at-11928-cmod.c:19.6-19.7:
  16           return "COMP-5"; */
  17           COB_UNUSED (byvalue);
  18      case COB_TYPE_NUMERIC_BINARY:  return "BINARY";
  19 >    case COB_TYPE_NUMERIC_PACKED:  return "COMP-3";
----         ^
  20      case COB_TYPE_NUMERIC_FLOAT:   return "COMP-1";
  21      case COB_TYPE_NUMERIC_DOUBLE:  return "COMP-2";
>> Error: Unexpected indicator: `e'

run_misc.at-11928-cmod.c:20.6-20.7:
  17           COB_UNUSED (byvalue);
  18      case COB_TYPE_NUMERIC_BINARY:  return "BINARY";
  19      case COB_TYPE_NUMERIC_PACKED:  return "COMP-3";
  20 >    case COB_TYPE_NUMERIC_FLOAT:   return "COMP-1";
----         ^
  21      case COB_TYPE_NUMERIC_DOUBLE:  return "COMP-2";
  22      case COB_TYPE_NUMERIC_DISPLAY: return "DISPLAY";
>> Error: Unexpected indicator: `e'

run_misc.at-11928-cmod.c:21.6-21.7:
  18      case COB_TYPE_NUMERIC_BINARY:  return "BINARY";
  19      case COB_TYPE_NUMERIC_PACKED:  return "COMP-3";
  20      case COB_TYPE_NUMERIC_FLOAT:   return "COMP-1";
  21 >    case COB_TYPE_NUMERIC_DOUBLE:  return "COMP-2";
----         ^
  22      case COB_TYPE_NUMERIC_DISPLAY: return "DISPLAY";
  23      case COB_TYPE_ALPHANUMERIC:    return "X";
>> Error: Unexpected indicator: `e'

run_misc.at-11928-cmod.c:22.6-22.7:
  19      case COB_TYPE_NUMERIC_PACKED:  return "COMP-3";
  20      case COB_TYPE_NUMERIC_FLOAT:   return "COMP-1";
  21      case COB_TYPE_NUMERIC_DOUBLE:  return "COMP-2";
  22 >    case COB_TYPE_NUMERIC_DISPLAY: return "DISPLAY";
----         ^
  23      case COB_TYPE_ALPHANUMERIC:    return "X";
  24      case COB_TYPE_NUMERIC_EDITED:  return "EDITED";
>> Error: Unexpected indicator: `e'

run_misc.at-11928-cmod.c:23.6-23.7:
  20      case COB_TYPE_NUMERIC_FLOAT:   return "COMP-1";
  21      case COB_TYPE_NUMERIC_DOUBLE:  return "COMP-2";
  22      case COB_TYPE_NUMERIC_DISPLAY: return "DISPLAY";
  23 >    case COB_TYPE_ALPHANUMERIC:    return "X";
----         ^
  24      case COB_TYPE_NUMERIC_EDITED:  return "EDITED";
  25      case COB_TYPE_NATIONAL:        return "N";
>> Error: Unexpected indicator: `e'

run_misc.at-11928-cmod.c:24.6-24.7:
  21      case COB_TYPE_NUMERIC_DOUBLE:  return "COMP-2";
  22      case COB_TYPE_NUMERIC_DISPLAY: return "DISPLAY";
  23      case COB_TYPE_ALPHANUMERIC:    return "X";
  24 >    case COB_TYPE_NUMERIC_EDITED:  return "EDITED";
----         ^
  25      case COB_TYPE_NATIONAL:        return "N";
  26   #else
>> Error: Unexpected indicator: `e'

run_misc.at-11928-cmod.c:25.6-25.7:
  22      case COB_TYPE_NUMERIC_DISPLAY: return "DISPLAY";
  23      case COB_TYPE_ALPHANUMERIC:    return "X";
  24      case COB_TYPE_NUMERIC_EDITED:  return "EDITED";
  25 >    case COB_TYPE_NATIONAL:        return "N";
----         ^
  26   #else
  27      case COB_TYPE_GROUP:           return "Group";
>> Error: Unexpected indicator: `e'

run_misc.at-11928-cmod.c:27.6-27.7:
  24      case COB_TYPE_NUMERIC_EDITED:  return "EDITED";
  25      case COB_TYPE_NATIONAL:        return "N";
  26   #else
  27 >    case COB_TYPE_GROUP:           return "Group";
----         ^
  28      case COB_TYPE_NUMERIC_COMP5:
  29           return byvalue == 2 ? "COMP-4" : "COMP-5";
>> Error: Unexpected indicator: `e'

run_misc.at-11928-cmod.c:28.6-28.7:
  25      case COB_TYPE_NATIONAL:        return "N";
  26   #else
  27      case COB_TYPE_GROUP:           return "Group";
  28 >    case COB_TYPE_NUMERIC_COMP5:
----         ^
  29           return byvalue == 2 ? "COMP-4" : "COMP-5";
  30      case COB_TYPE_NUMERIC_BINARY:  return "COMP-4";
>> Error: Unexpected indicator: `e'

run_misc.at-11928-cmod.c:30.6-30.7:
  27      case COB_TYPE_GROUP:           return "Group";
  28      case COB_TYPE_NUMERIC_COMP5:
  29           return byvalue == 2 ? "COMP-4" : "COMP-5";
  30 >    case COB_TYPE_NUMERIC_BINARY:  return "COMP-4";
----         ^
  31      case COB_TYPE_NUMERIC_PACKED:  return "COMP-3";
  32      case COB_TYPE_NUMERIC_FLOAT:   return "COMP-1";
>> Error: Unexpected indicator: `e'

run_misc.at-11928-cmod.c:31.6-31.7:
  28      case COB_TYPE_NUMERIC_COMP5:
  29           return byvalue == 2 ? "COMP-4" : "COMP-5";
  30      case COB_TYPE_NUMERIC_BINARY:  return "COMP-4";
  31 >    case COB_TYPE_NUMERIC_PACKED:  return "COMP-3";
----         ^
  32      case COB_TYPE_NUMERIC_FLOAT:   return "COMP-1";
  33      case COB_TYPE_NUMERIC_DOUBLE:  return "COMP-2";
>> Error: Unexpected indicator: `e'

run_misc.at-11928-cmod.c:32.6-32.7:
  29           return byvalue == 2 ? "COMP-4" : "COMP-5";
  30      case COB_TYPE_NUMERIC_BINARY:  return "COMP-4";
  31      case COB_TYPE_NUMERIC_PACKED:  return "COMP-3";
  32 >    case COB_TYPE_NUMERIC_FLOAT:   return "COMP-1";
----         ^
  33      case COB_TYPE_NUMERIC_DOUBLE:  return "COMP-2";
  34      case COB_TYPE_NUMERIC_DISPLAY: return "DISPLAY";
>> Error: Unexpected indicator: `e'

run_misc.at-11928-cmod.c:33.6-33.7:
  30      case COB_TYPE_NUMERIC_BINARY:  return "COMP-4";
  31      case COB_TYPE_NUMERIC_PACKED:  return "COMP-3";
  32      case COB_TYPE_NUMERIC_FLOAT:   return "COMP-1";
  33 >    case COB_TYPE_NUMERIC_DOUBLE:  return "COMP-2";
----         ^
  34      case COB_TYPE_NUMERIC_DISPLAY: return "DISPLAY";
  35      case COB_TYPE_ALPHANUMERIC:    return "X";
>> Error: Unexpected indicator: `e'

run_misc.at-11928-cmod.c:34.6-34.7:
  31      case COB_TYPE_NUMERIC_PACKED:  return "COMP-3";
  32      case COB_TYPE_NUMERIC_FLOAT:   return "COMP-1";
  33      case COB_TYPE_NUMERIC_DOUBLE:  return "COMP-2";
  34 >    case COB_TYPE_NUMERIC_DISPLAY: return "DISPLAY";
----         ^
  35      case COB_TYPE_ALPHANUMERIC:    return "X";
  36      case COB_TYPE_NUMERIC_EDITED:  return "EDITED";
>> Error: Unexpected indicator: `e'

run_misc.at-11928-cmod.c:35.6-35.7:
  32      case COB_TYPE_NUMERIC_FLOAT:   return "COMP-1";
  33      case COB_TYPE_NUMERIC_DOUBLE:  return "COMP-2";
  34      case COB_TYPE_NUMERIC_DISPLAY: return "DISPLAY";
  35 >    case COB_TYPE_ALPHANUMERIC:    return "X";
----         ^
  36      case COB_TYPE_NUMERIC_EDITED:  return "EDITED";
  37      case COB_TYPE_NATIONAL:        return "N";
>> Error: Unexpected indicator: `e'

run_misc.at-11928-cmod.c:36.6-36.7:
  33      case COB_TYPE_NUMERIC_DOUBLE:  return "COMP-2";
  34      case COB_TYPE_NUMERIC_DISPLAY: return "DISPLAY";
  35      case COB_TYPE_ALPHANUMERIC:    return "X";
  36 >    case COB_TYPE_NUMERIC_EDITED:  return "EDITED";
----         ^
  37      case COB_TYPE_NATIONAL:        return "N";
  38   #endif
>> Error: Unexpected indicator: `e'

run_misc.at-11928-cmod.c:37.6-37.7:
  34      case COB_TYPE_NUMERIC_DISPLAY: return "DISPLAY";
  35      case COB_TYPE_ALPHANUMERIC:    return "X";
  36      case COB_TYPE_NUMERIC_EDITED:  return "EDITED";
  37 >    case COB_TYPE_NATIONAL:        return "N";
----         ^
  38   #endif
  39      }
>> Error: Unexpected indicator: `e'

run_misc.at-11928-cmod.c:40.6-40.7:
  37      case COB_TYPE_NATIONAL:        return "N";
  38   #endif
  39      }
  40 >    sprintf (wrk,"Type %04X",type);
----         ^
  41      return wrk;
  42   }
>> Error: Unexpected indicator: `i'

run_misc.at-11928-cmod.c:41.6-41.7:
  38   #endif
  39      }
  40      sprintf (wrk,"Type %04X",type);
  41 >    return wrk;
----         ^
  42   }
  43   
>> Error: Unexpected indicator: `u'

run_misc.at-11928-cmod.c:44.6-44.7:
  41      return wrk;
  42   }
  43   
  44 > COB_EXT_EXPORT int
----         ^
  45   CAPI (void *p1, ...)
  46   {
>> Error: Unexpected indicator: `T'

run_misc.at-11928-cmod.c:45.6-45.7:
  42   }
  43   
  44   COB_EXT_EXPORT int
  45 > CAPI (void *p1, ...)
----         ^
  46   {
  47      int      k,nargs,type,digits,scale,size,sign,byvalue;
>> Error: Unexpected indicator: `v'

run_misc.at-11928-cmod.c:48.6-48.7:
  45   CAPI (void *p1, ...)
  46   {
  47      int      k,nargs,type,digits,scale,size,sign,byvalue;
  48 >    cob_s64_t   val = 0;
----         ^
  49      char     *str;
  50      char     wrk[80],pic[30];	/* note: maximum _theoretical_ size */
>> Error: Unexpected indicator: `_'

run_misc.at-11928-cmod.c:49.6-49.7:
  46   {
  47      int      k,nargs,type,digits,scale,size,sign,byvalue;
  48      cob_s64_t   val = 0;
  49 >    char     *str;
----         ^
  50      char     wrk[80],pic[30];	/* note: maximum _theoretical_ size */
  51   
>> Error: Unexpected indicator: `r'

run_misc.at-11928-cmod.c:50.6-50.7:
  47      int      k,nargs,type,digits,scale,size,sign,byvalue;
  48      cob_s64_t   val = 0;
  49      char     *str;
  50 >    char     wrk[80],pic[30];	/* note: maximum _theoretical_ size */
----         ^
  51   
  52      nargs = cob_get_num_params();
>> Error: Unexpected indicator: `r'

run_misc.at-11928-cmod.c:52.6-52.7:
  49      char     *str;
  50      char     wrk[80],pic[30];	/* note: maximum _theoretical_ size */
  51   
  52 >    nargs = cob_get_num_params();
----         ^
  53      printf ("CAPI called with %d parameters\n",nargs);
  54      for (k=1; k <= nargs; k++) {
>> Error: Unexpected indicator: `g'

run_misc.at-11928-cmod.c:53.6-53.7:
  50      char     wrk[80],pic[30];	/* note: maximum _theoretical_ size */
  51   
  52      nargs = cob_get_num_params();
  53 >    printf ("CAPI called with %d parameters\n",nargs);
----         ^
  54      for (k=1; k <= nargs; k++) {
  55         type   = cob_get_param_type (k);
>> Error: Unexpected indicator: `n'

run_misc.at-11928-cmod.c:55.6-55.7:
  52      nargs = cob_get_num_params();
  53      printf ("CAPI called with %d parameters\n",nargs);
  54      for (k=1; k <= nargs; k++) {
  55 >       type   = cob_get_param_type (k);
----         ^
  56         digits = cob_get_param_digits (k);
  57         scale  = cob_get_param_scale (k);
>> Error: Unexpected indicator: `t'

run_misc.at-11928-cmod.c:57.6-57.7:
  54      for (k=1; k <= nargs; k++) {
  55         type   = cob_get_param_type (k);
  56         digits = cob_get_param_digits (k);
  57 >       scale  = cob_get_param_scale (k);
----         ^
  58         size   = cob_get_param_size (k);
  59         sign   = cob_get_param_sign (k);
>> Error: Unexpected indicator: `s'

run_misc.at-11928-cmod.c:58.6-58.7:
  55         type   = cob_get_param_type (k);
  56         digits = cob_get_param_digits (k);
  57         scale  = cob_get_param_scale (k);
  58 >       size   = cob_get_param_size (k);
----         ^
  59         sign   = cob_get_param_sign (k);
  60         byvalue = cob_get_param_constant(k);
>> Error: Unexpected indicator: `s'

run_misc.at-11928-cmod.c:59.6-59.7:
  56         digits = cob_get_param_digits (k);
  57         scale  = cob_get_param_scale (k);
  58         size   = cob_get_param_size (k);
  59 >       sign   = cob_get_param_sign (k);
----         ^
  60         byvalue = cob_get_param_constant(k);
  61         printf (" %d: %-8s ", k, getType (type, byvalue));
>> Error: Unexpected indicator: `s'

run_misc.at-11928-cmod.c:60.6-60.7:
  57         scale  = cob_get_param_scale (k);
  58         size   = cob_get_param_size (k);
  59         sign   = cob_get_param_sign (k);
  60 >       byvalue = cob_get_param_constant(k);
----         ^
  61         printf (" %d: %-8s ", k, getType (type, byvalue));
  62         if (byvalue) {
>> Error: Unexpected indicator: `b'

run_misc.at-11928-cmod.c:61.6-61.7:
  58         size   = cob_get_param_size (k);
  59         sign   = cob_get_param_sign (k);
  60         byvalue = cob_get_param_constant(k);
  61 >       printf (" %d: %-8s ", k, getType (type, byvalue));
----         ^
  62         if (byvalue) {
  63            printf ("BY VALUE     ");
>> Error: Unexpected indicator: `p'

run_misc.at-11928-cmod.c:62.6-62.7:
  59         sign   = cob_get_param_sign (k);
  60         byvalue = cob_get_param_constant(k);
  61         printf (" %d: %-8s ", k, getType (type, byvalue));
  62 >       if (byvalue) {
----         ^
  63            printf ("BY VALUE     ");
  64         } else {
>> Error: Unexpected indicator: `i'

run_misc.at-11928-cmod.c:64.6-64.7:
  61         printf (" %d: %-8s ", k, getType (type, byvalue));
  62         if (byvalue) {
  63            printf ("BY VALUE     ");
  64 >       } else {
----         ^
  65            printf ("BY REFERENCE ");
  66         }
>> Error: Unexpected indicator: `}'

run_misc.at-11928-cmod.c:66.6-66.7:
  63            printf ("BY VALUE     ");
  64         } else {
  65            printf ("BY REFERENCE ");
  66 >       }
----         ^
  67         if (type == COB_TYPE_ALPHANUMERIC) {
  68            sprintf (pic, "X(%d)", size);
>> Error: Unexpected indicator: `}'

run_misc.at-11928-cmod.c:67.6-67.7:
  64         } else {
  65            printf ("BY REFERENCE ");
  66         }
  67 >       if (type == COB_TYPE_ALPHANUMERIC) {
----         ^
  68            sprintf (pic, "X(%d)", size);
  69            str = cob_get_picx_param (k, NULL, 0);
>> Error: Unexpected indicator: `i'

run_misc.at-11928-cmod.c:29.23-67.17:
  26   #else
  27      case COB_TYPE_GROUP:           return "Group";
  28      case COB_TYPE_NUMERIC_COMP5:
  29 >         return byvalue == 2 ? "COMP-4" : "COMP-5";
----                          ^^^^^^^^^^^^^^^^^^^^^^^^^^^
  30 >    case COB_TYPE_NUMERIC_BINARY:  return "COMP-4";
----  ^^^^^^^^^^^^^^^^^^^^^^^^^^^^^^^^^^^^^^^^^^^^^^^^^^^
  31 >    case COB_TYPE_NUMERIC_PACKED:  return "COMP-3";
----  ^^^^^^^^^^^^^^^^^^^^^^^^^^^^^^^^^^^^^^^^^^^^^^^^^^^
  32 >    case COB_TYPE_NUMERIC_FLOAT:   return "COMP-1";
----  ^^^^^^^^^^^^^^^^^^^^^^^^^^^^^^^^^^^^^^^^^^^^^^^^^^^
  33 >    case COB_TYPE_NUMERIC_DOUBLE:  return "COMP-2";
----  ^^^^^^^^^^^^^^^^^^^^^^^^^^^^^^^^^^^^^^^^^^^^^^^^^^^
  34 >    case COB_TYPE_NUMERIC_DISPLAY: return "DISPLAY";
----  ^^^^^^^^^^^^^^^^^^^^^^^^^^^^^^^^^^^^^^^^^^^^^^^^^^^^
  35 >    case COB_TYPE_ALPHANUMERIC:    return "X";
----  ^^^^^^^^^^^^^^^^^^^^^^^^^^^^^^^^^^^^^^^^^^^^^^
  36 >    case COB_TYPE_NUMERIC_EDITED:  return "EDITED";
----  ^^^^^^^^^^^^^^^^^^^^^^^^^^^^^^^^^^^^^^^^^^^^^^^^^^^
  37 >    case COB_TYPE_NATIONAL:        return "N";
----  ^^^^^^^^^^^^^^^^^^^^^^^^^^^^^^^^^^^^^^^^^^^^^^
  38 > #endif
----  ^^^^^^^
  39 >    }
----  ^^^^^
  40 >    sprintf (wrk,"Type %04X",type);
----  ^^^^^^^^^^^^^^^^^^^^^^^^^^^^^^^^^^^
  41 >    return wrk;
----  ^^^^^^^^^^^^^^^
  42 > }
----  ^^
  43 > 
----  ^
  44 > COB_EXT_EXPORT int
----  ^^^^^^^^^^^^^^^^^^^
  45 > CAPI (void *p1, ...)
----  ^^^^^^^^^^^^^^^^^^^^^
  46 > {
----  ^^
  47 >    int      k,nargs,type,digits,scale,size,sign,byvalue;
----  ^^^^^^^^^^^^^^^^^^^^^^^^^^^^^^^^^^^^^^^^^^^^^^^^^^^^^^^^^
  48 >    cob_s64_t   val = 0;
----  ^^^^^^^^^^^^^^^^^^^^^^^^
  49 >    char     *str;
----  ^^^^^^^^^^^^^^^^^^
  50 >    char     wrk[80],pic[30];	/* note: maximum _theoretical_ size */
----  ^^^^^^^^^^^^^^^^^^^^^^^^^^^^^^^^^^^^^^^^^^^^^^^^^^^^^^^^^^^^^^^^^^^^
  51 > 
----  ^
  52 >    nargs = cob_get_num_params();
----  ^^^^^^^^^^^^^^^^^^^^^^^^^^^^^^^^^
  53 >    printf ("CAPI called with %d parameters\n",nargs);
----  ^^^^^^^^^^^^^^^^^^^^^^^^^^^^^^^^^^^^^^^^^^^^^^^^^^^^^^
  54 >    for (k=1; k <= nargs; k++) {
----  ^^^^^^^^^^^^^^^^^^^^^^^^^^^^^^^^
  55 >       type   = cob_get_param_type (k);
----  ^^^^^^^^^^^^^^^^^^^^^^^^^^^^^^^^^^^^^^^
  56 >       digits = cob_get_param_digits (k);
----  ^^^^^^^^^^^^^^^^^^^^^^^^^^^^^^^^^^^^^^^^^
  57 >       scale  = cob_get_param_scale (k);
----  ^^^^^^^^^^^^^^^^^^^^^^^^^^^^^^^^^^^^^^^^
  58 >       size   = cob_get_param_size (k);
----  ^^^^^^^^^^^^^^^^^^^^^^^^^^^^^^^^^^^^^^^
  59 >       sign   = cob_get_param_sign (k);
----  ^^^^^^^^^^^^^^^^^^^^^^^^^^^^^^^^^^^^^^^
  60 >       byvalue = cob_get_param_constant(k);
----  ^^^^^^^^^^^^^^^^^^^^^^^^^^^^^^^^^^^^^^^^^^^
  61 >       printf (" %d: %-8s ", k, getType (type, byvalue));
----  ^^^^^^^^^^^^^^^^^^^^^^^^^^^^^^^^^^^^^^^^^^^^^^^^^^^^^^^^^
  62 >       if (byvalue) {
----  ^^^^^^^^^^^^^^^^^^^^^
  63 >          printf ("BY VALUE     ");
----  ^^^^^^^^^^^^^^^^^^^^^^^^^^^^^^^^^^^
  64 >       } else {
----  ^^^^^^^^^^^^^^^
  65 >          printf ("BY REFERENCE ");
----  ^^^^^^^^^^^^^^^^^^^^^^^^^^^^^^^^^^^
  66 >       }
----  ^^^^^^^^
  67 >       if (type == COB_TYPE_ALPHANUMERIC) {
----  ^^^^^^^^^^^^^^^^^^
  68            sprintf (pic, "X(%d)", size);
  69            str = cob_get_picx_param (k, NULL, 0);
>> Error: Unexpected pseudotext

run_misc.at-11928-cmod.c:68.23-68.30:
  65            printf ("BY REFERENCE ");
  66         }
  67         if (type == COB_TYPE_ALPHANUMERIC) {
  68 >          sprintf (pic, "X(%d)", size);
----                          ^^^^^^^
  69            str = cob_get_picx_param (k, NULL, 0);
  70            printf ("%-11s '%s'", pic, str);
>> Error: Missing PICTURE string (got `"X(%d)"' instead)

run_misc.at-11928-cmod.c:73.6-73.7:
  70            printf ("%-11s '%s'", pic, str);
  71            cob_free ((void*)str);
  72            cob_put_picx_param (k, "Bye!");
  73 >       } else if (type == COB_TYPE_NATIONAL) {
----         ^
  74            sprintf (pic, "N(%d)", size); /* FIXME */
  75            printf ("exchange of national data is not supported yet");
>> Error: Unexpected indicator: `}'

run_misc.at-11928-cmod.c:76.6-76.7:
  73         } else if (type == COB_TYPE_NATIONAL) {
  74            sprintf (pic, "N(%d)", size); /* FIXME */
  75            printf ("exchange of national data is not supported yet");
  76 >       } else if (type == COB_TYPE_GROUP) {
----         ^
  77            sprintf (pic, "(%d)", size);
  78            str = cob_get_grp_param (k, NULL, 0);
>> Error: Unexpected indicator: `}'

run_misc.at-11928-cmod.c:73.22-76.24:
  70            printf ("%-11s '%s'", pic, str);
  71            cob_free ((void*)str);
  72            cob_put_picx_param (k, "Bye!");
  73 >       } else if (type == COB_TYPE_NATIONAL) {
----                         ^^^^^^^^^^^^^^^^^^^^^^^
  74 >          sprintf (pic, "N(%d)", size); /* FIXME */
----  ^^^^^^^^^^^^^^^^^^^^^^^^^^^^^^^^^^^^^^^^^^^^^^^^^^^
  75 >          printf ("exchange of national data is not supported yet");
----  ^^^^^^^^^^^^^^^^^^^^^^^^^^^^^^^^^^^^^^^^^^^^^^^^^^^^^^^^^^^^^^^^^^^^
  76 >       } else if (type == COB_TYPE_GROUP) {
----  ^^^^^^^^^^^^^^^^^^^^^^^^^
  77            sprintf (pic, "(%d)", size);
  78            str = cob_get_grp_param (k, NULL, 0);
>> Error: Unexpected pseudotext

run_misc.at-11928-cmod.c:77.23-77.29:
  74            sprintf (pic, "N(%d)", size); /* FIXME */
  75            printf ("exchange of national data is not supported yet");
  76         } else if (type == COB_TYPE_GROUP) {
  77 >          sprintf (pic, "(%d)", size);
----                          ^^^^^^
  78            str = cob_get_grp_param (k, NULL, 0);
  79            printf ("%-11s '%.*s'", pic, size, str);
>> Error: Missing PICTURE string (got `"(%d)"' instead)

run_misc.at-11928-cmod.c:84.6-84.7:
  81            memset (wrk,' ',sizeof(wrk));
  82            memcpy (wrk,"Bye-Bye Birdie!",15);
  83            cob_put_grp_param (k, wrk, sizeof(wrk));
  84 >       } else if (type == COB_TYPE_NUMERIC_EDITED) {
----         ^
  85            if (scale > 0) {
  86               sprintf (pic,"%s9(%d)V9(%d)",sign?"S":"",digits-scale,scale);
>> Error: Unexpected indicator: `}'

run_misc.at-11928-cmod.c:97.6-97.7:
  94            cob_put_s64_param (k, val);
  95            cob_get_grp_param (k, wrk, sizeof(wrk));
  96            printf (" to %.*s",size,wrk);
  97 >       } else {
----         ^
  98            if(scale > 0) {
  99               sprintf (pic,"%s9(%d)V9(%d)",sign?"S":"",digits-scale,scale);
>> Error: Unexpected indicator: `}'

run_misc.at-11928-cmod.c:106.6-106.7:
 103            val = cob_get_s64_param (k);
 104            printf ("%-11s %lld", pic, val);
 105            cob_put_s64_param (k, val + 3);
 106 >       }
----         ^
 107         printf (";\n");
 108         fflush (stdout);
>> Error: Unexpected indicator: `}'

run_misc.at-11928-cmod.c:107.6-107.7:
 104            printf ("%-11s %lld", pic, val);
 105            cob_put_s64_param (k, val + 3);
 106         }
 107 >       printf (";\n");
----         ^
 108         fflush (stdout);
 109      }
>> Error: Unexpected indicator: `p'

run_misc.at-11928-cmod.c:108.6-108.7:
 105            cob_put_s64_param (k, val + 3);
 106         }
 107         printf (";\n");
 108 >       fflush (stdout);
----         ^
 109      }
 110      if (nargs > 2) {
>> Error: Unexpected indicator: `f'

run_misc.at-11928-cmod.c:110.6-110.7:
 107         printf (";\n");
 108         fflush (stdout);
 109      }
 110 >    if (nargs > 2) {
----         ^
 111         cob_put_s64_param (7, val + 3);
 112      }
>> Error: Unexpected indicator: `('

run_misc.at-11928-cmod.c:111.6-111.7:
 108         fflush (stdout);
 109      }
 110      if (nargs > 2) {
 111 >       cob_put_s64_param (7, val + 3);
----         ^
 112      }
 113      return 0;
>> Error: Unexpected indicator: `c'

run_misc.at-11928-cmod.c:113.6-113.7:
 110      if (nargs > 2) {
 111         cob_put_s64_param (7, val + 3);
 112      }
 113 >    return 0;
----         ^
 114   }
>> Error: Unexpected indicator: `u'

run_misc.at-11928-cmod.c:84.22-115.0:
  81            memset (wrk,' ',sizeof(wrk));
  82            memcpy (wrk,"Bye-Bye Birdie!",15);
  83            cob_put_grp_param (k, wrk, sizeof(wrk));
  84 >       } else if (type == COB_TYPE_NUMERIC_EDITED) {
----                         ^^^^^^^^^^^^^^^^^^^^^^^^^^^^^
  85 >          if (scale > 0) {
----  ^^^^^^^^^^^^^^^^^^^^^^^^^^
  86 >             sprintf (pic,"%s9(%d)V9(%d)",sign?"S":"",digits-scale,scale);
----  ^^^^^^^^^^^^^^^^^^^^^^^^^^^^^^^^^^^^^^^^^^^^^^^^^^^^^^^^^^^^^^^^^^^^^^^^^^
  87 >          } else {
----  ^^^^^^^^^^^^^^^^^^
  88 >             sprintf (pic,"%s9(%d)",sign?"S":"",digits-scale);
----  ^^^^^^^^^^^^^^^^^^^^^^^^^^^^^^^^^^^^^^^^^^^^^^^^^^^^^^^^^^^^^^
  89 >          }
----  ^^^^^^^^^^^
  90 >          val = cob_get_s64_param (k);
----  ^^^^^^^^^^^^^^^^^^^^^^^^^^^^^^^^^^^^^^
  91 >          printf ("%-11s %lld ",pic,val);
----  ^^^^^^^^^^^^^^^^^^^^^^^^^^^^^^^^^^^^^^^^^
  92 >          val = val + 130;
----  ^^^^^^^^^^^^^^^^^^^^^^^^^^
  93 >          val = -val;
----  ^^^^^^^^^^^^^^^^^^^^^
  94 >          cob_put_s64_param (k, val);
----  ^^^^^^^^^^^^^^^^^^^^^^^^^^^^^^^^^^^^^
  95 >          cob_get_grp_param (k, wrk, sizeof(wrk));
----  ^^^^^^^^^^^^^^^^^^^^^^^^^^^^^^^^^^^^^^^^^^^^^^^^^^
  96 >          printf (" to %.*s",size,wrk);
----  ^^^^^^^^^^^^^^^^^^^^^^^^^^^^^^^^^^^^^^^
  97 >       } else {
----  ^^^^^^^^^^^^^^^
  98 >          if(scale > 0) {
----  ^^^^^^^^^^^^^^^^^^^^^^^^^
  99 >             sprintf (pic,"%s9(%d)V9(%d)",sign?"S":"",digits-scale,scale);
----  ^^^^^^^^^^^^^^^^^^^^^^^^^^^^^^^^^^^^^^^^^^^^^^^^^^^^^^^^^^^^^^^^^^^^^^^^^^
 100 >          } else {
----  ^^^^^^^^^^^^^^^^^^
 101 >             sprintf (pic,"%s9(%d)",sign?"S":"",digits-scale);
----  ^^^^^^^^^^^^^^^^^^^^^^^^^^^^^^^^^^^^^^^^^^^^^^^^^^^^^^^^^^^^^^
 102 >          }
----  ^^^^^^^^^^^
 103 >          val = cob_get_s64_param (k);
----  ^^^^^^^^^^^^^^^^^^^^^^^^^^^^^^^^^^^^^^
 104 >          printf ("%-11s %lld", pic, val);
----  ^^^^^^^^^^^^^^^^^^^^^^^^^^^^^^^^^^^^^^^^^^
 105 >          cob_put_s64_param (k, val + 3);
----  ^^^^^^^^^^^^^^^^^^^^^^^^^^^^^^^^^^^^^^^^^
 106 >       }
----  ^^^^^^^^
 107 >       printf (";\n");
----  ^^^^^^^^^^^^^^^^^^^^^^
 108 >       fflush (stdout);
----  ^^^^^^^^^^^^^^^^^^^^^^^
 109 >    }
----  ^^^^^
 110 >    if (nargs > 2) {
----  ^^^^^^^^^^^^^^^^^^^^
 111 >       cob_put_s64_param (7, val + 3);
----  ^^^^^^^^^^^^^^^^^^^^^^^^^^^^^^^^^^^^^^
 112 >    }
----  ^^^^^
 113 >    return 0;
----  ^^^^^^^^^^^^^
 114 > }
----  ^^
>> Error: Unterminated pseudotext

Considering: import/gnucobol/tests/testsuite.src/run_misc.at:11928:0
Considering: import/gnucobol/tests/testsuite.src/run_misc.at:12158:0
run_misc.at-12158-cmod.c:6.7-6.11:
   3   #include <string.h>
   4   #include <libcob.h>
   5   
   6 > static char *
----          ^^^^
   7   getType (int type, int byvalue)
   8   {
>> Error: Invalid syntax

run_misc.at-12158-cmod.c:7.6-7.7:
   4   #include <libcob.h>
   5   
   6   static char *
   7 > getType (int type, int byvalue)
----         ^
   8   {
   9      static char wrk[24];
>> Error: Unexpected indicator: `e'

run_misc.at-12158-cmod.c:9.6-9.7:
   6   static char *
   7   getType (int type, int byvalue)
   8   {
   9 >    static char wrk[24];
----         ^
  10      switch (type) {
  11   #if 1
>> Error: Unexpected indicator: `t'

run_misc.at-12158-cmod.c:10.6-10.7:
   7   getType (int type, int byvalue)
   8   {
   9      static char wrk[24];
  10 >    switch (type) {
----         ^
  11   #if 1
  12      case COB_TYPE_GROUP:           return "Group";
>> Error: Unexpected indicator: `t'

run_misc.at-12158-cmod.c:12.6-12.7:
   9      static char wrk[24];
  10      switch (type) {
  11   #if 1
  12 >    case COB_TYPE_GROUP:           return "Group";
----         ^
  13      case COB_TYPE_NUMERIC_COMP5:
  14          /* fall through as the test will have different results
>> Error: Unexpected indicator: `e'

run_misc.at-12158-cmod.c:13.6-13.7:
  10      switch (type) {
  11   #if 1
  12      case COB_TYPE_GROUP:           return "Group";
  13 >    case COB_TYPE_NUMERIC_COMP5:
----         ^
  14          /* fall through as the test will have different results
  15             on big endian systems otherwise
>> Error: Unexpected indicator: `e'

run_misc.at-12158-cmod.c:18.6-18.7:
  15             on big endian systems otherwise
  16           return "COMP-5"; */
  17           COB_UNUSED (byvalue);
  18 >    case COB_TYPE_NUMERIC_BINARY:  return "BINARY";
----         ^
  19      case COB_TYPE_NUMERIC_PACKED:  return "COMP-3";
  20      case COB_TYPE_NUMERIC_FLOAT:   return "COMP-1";
>> Error: Unexpected indicator: `e'

run_misc.at-12158-cmod.c:19.6-19.7:
  16           return "COMP-5"; */
  17           COB_UNUSED (byvalue);
  18      case COB_TYPE_NUMERIC_BINARY:  return "BINARY";
  19 >    case COB_TYPE_NUMERIC_PACKED:  return "COMP-3";
----         ^
  20      case COB_TYPE_NUMERIC_FLOAT:   return "COMP-1";
  21      case COB_TYPE_NUMERIC_DOUBLE:  return "COMP-2";
>> Error: Unexpected indicator: `e'

run_misc.at-12158-cmod.c:20.6-20.7:
  17           COB_UNUSED (byvalue);
  18      case COB_TYPE_NUMERIC_BINARY:  return "BINARY";
  19      case COB_TYPE_NUMERIC_PACKED:  return "COMP-3";
  20 >    case COB_TYPE_NUMERIC_FLOAT:   return "COMP-1";
----         ^
  21      case COB_TYPE_NUMERIC_DOUBLE:  return "COMP-2";
  22      case COB_TYPE_NUMERIC_DISPLAY: return "DISPLAY";
>> Error: Unexpected indicator: `e'

run_misc.at-12158-cmod.c:21.6-21.7:
  18      case COB_TYPE_NUMERIC_BINARY:  return "BINARY";
  19      case COB_TYPE_NUMERIC_PACKED:  return "COMP-3";
  20      case COB_TYPE_NUMERIC_FLOAT:   return "COMP-1";
  21 >    case COB_TYPE_NUMERIC_DOUBLE:  return "COMP-2";
----         ^
  22      case COB_TYPE_NUMERIC_DISPLAY: return "DISPLAY";
  23      case COB_TYPE_ALPHANUMERIC:    return "X";
>> Error: Unexpected indicator: `e'

run_misc.at-12158-cmod.c:22.6-22.7:
  19      case COB_TYPE_NUMERIC_PACKED:  return "COMP-3";
  20      case COB_TYPE_NUMERIC_FLOAT:   return "COMP-1";
  21      case COB_TYPE_NUMERIC_DOUBLE:  return "COMP-2";
  22 >    case COB_TYPE_NUMERIC_DISPLAY: return "DISPLAY";
----         ^
  23      case COB_TYPE_ALPHANUMERIC:    return "X";
  24      case COB_TYPE_NUMERIC_EDITED:  return "EDITED";
>> Error: Unexpected indicator: `e'

run_misc.at-12158-cmod.c:23.6-23.7:
  20      case COB_TYPE_NUMERIC_FLOAT:   return "COMP-1";
  21      case COB_TYPE_NUMERIC_DOUBLE:  return "COMP-2";
  22      case COB_TYPE_NUMERIC_DISPLAY: return "DISPLAY";
  23 >    case COB_TYPE_ALPHANUMERIC:    return "X";
----         ^
  24      case COB_TYPE_NUMERIC_EDITED:  return "EDITED";
  25      case COB_TYPE_NATIONAL:        return "N";
>> Error: Unexpected indicator: `e'

run_misc.at-12158-cmod.c:24.6-24.7:
  21      case COB_TYPE_NUMERIC_DOUBLE:  return "COMP-2";
  22      case COB_TYPE_NUMERIC_DISPLAY: return "DISPLAY";
  23      case COB_TYPE_ALPHANUMERIC:    return "X";
  24 >    case COB_TYPE_NUMERIC_EDITED:  return "EDITED";
----         ^
  25      case COB_TYPE_NATIONAL:        return "N";
  26   #else
>> Error: Unexpected indicator: `e'

run_misc.at-12158-cmod.c:25.6-25.7:
  22      case COB_TYPE_NUMERIC_DISPLAY: return "DISPLAY";
  23      case COB_TYPE_ALPHANUMERIC:    return "X";
  24      case COB_TYPE_NUMERIC_EDITED:  return "EDITED";
  25 >    case COB_TYPE_NATIONAL:        return "N";
----         ^
  26   #else
  27      case COB_TYPE_GROUP:           return "Group";
>> Error: Unexpected indicator: `e'

run_misc.at-12158-cmod.c:27.6-27.7:
  24      case COB_TYPE_NUMERIC_EDITED:  return "EDITED";
  25      case COB_TYPE_NATIONAL:        return "N";
  26   #else
  27 >    case COB_TYPE_GROUP:           return "Group";
----         ^
  28      case COB_TYPE_NUMERIC_COMP5:
  29           return byvalue == 2 ? "COMP-4" : "COMP-5";
>> Error: Unexpected indicator: `e'

run_misc.at-12158-cmod.c:28.6-28.7:
  25      case COB_TYPE_NATIONAL:        return "N";
  26   #else
  27      case COB_TYPE_GROUP:           return "Group";
  28 >    case COB_TYPE_NUMERIC_COMP5:
----         ^
  29           return byvalue == 2 ? "COMP-4" : "COMP-5";
  30      case COB_TYPE_NUMERIC_BINARY:  return "COMP-4";
>> Error: Unexpected indicator: `e'

run_misc.at-12158-cmod.c:30.6-30.7:
  27      case COB_TYPE_GROUP:           return "Group";
  28      case COB_TYPE_NUMERIC_COMP5:
  29           return byvalue == 2 ? "COMP-4" : "COMP-5";
  30 >    case COB_TYPE_NUMERIC_BINARY:  return "COMP-4";
----         ^
  31      case COB_TYPE_NUMERIC_PACKED:  return "COMP-3";
  32      case COB_TYPE_NUMERIC_FLOAT:   return "COMP-1";
>> Error: Unexpected indicator: `e'

run_misc.at-12158-cmod.c:31.6-31.7:
  28      case COB_TYPE_NUMERIC_COMP5:
  29           return byvalue == 2 ? "COMP-4" : "COMP-5";
  30      case COB_TYPE_NUMERIC_BINARY:  return "COMP-4";
  31 >    case COB_TYPE_NUMERIC_PACKED:  return "COMP-3";
----         ^
  32      case COB_TYPE_NUMERIC_FLOAT:   return "COMP-1";
  33      case COB_TYPE_NUMERIC_DOUBLE:  return "COMP-2";
>> Error: Unexpected indicator: `e'

run_misc.at-12158-cmod.c:32.6-32.7:
  29           return byvalue == 2 ? "COMP-4" : "COMP-5";
  30      case COB_TYPE_NUMERIC_BINARY:  return "COMP-4";
  31      case COB_TYPE_NUMERIC_PACKED:  return "COMP-3";
  32 >    case COB_TYPE_NUMERIC_FLOAT:   return "COMP-1";
----         ^
  33      case COB_TYPE_NUMERIC_DOUBLE:  return "COMP-2";
  34      case COB_TYPE_NUMERIC_DISPLAY: return "DISPLAY";
>> Error: Unexpected indicator: `e'

run_misc.at-12158-cmod.c:33.6-33.7:
  30      case COB_TYPE_NUMERIC_BINARY:  return "COMP-4";
  31      case COB_TYPE_NUMERIC_PACKED:  return "COMP-3";
  32      case COB_TYPE_NUMERIC_FLOAT:   return "COMP-1";
  33 >    case COB_TYPE_NUMERIC_DOUBLE:  return "COMP-2";
----         ^
  34      case COB_TYPE_NUMERIC_DISPLAY: return "DISPLAY";
  35      case COB_TYPE_ALPHANUMERIC:    return "X";
>> Error: Unexpected indicator: `e'

run_misc.at-12158-cmod.c:34.6-34.7:
  31      case COB_TYPE_NUMERIC_PACKED:  return "COMP-3";
  32      case COB_TYPE_NUMERIC_FLOAT:   return "COMP-1";
  33      case COB_TYPE_NUMERIC_DOUBLE:  return "COMP-2";
  34 >    case COB_TYPE_NUMERIC_DISPLAY: return "DISPLAY";
----         ^
  35      case COB_TYPE_ALPHANUMERIC:    return "X";
  36      case COB_TYPE_NUMERIC_EDITED:  return "EDITED";
>> Error: Unexpected indicator: `e'

run_misc.at-12158-cmod.c:35.6-35.7:
  32      case COB_TYPE_NUMERIC_FLOAT:   return "COMP-1";
  33      case COB_TYPE_NUMERIC_DOUBLE:  return "COMP-2";
  34      case COB_TYPE_NUMERIC_DISPLAY: return "DISPLAY";
  35 >    case COB_TYPE_ALPHANUMERIC:    return "X";
----         ^
  36      case COB_TYPE_NUMERIC_EDITED:  return "EDITED";
  37      case COB_TYPE_NATIONAL:        return "N";
>> Error: Unexpected indicator: `e'

run_misc.at-12158-cmod.c:36.6-36.7:
  33      case COB_TYPE_NUMERIC_DOUBLE:  return "COMP-2";
  34      case COB_TYPE_NUMERIC_DISPLAY: return "DISPLAY";
  35      case COB_TYPE_ALPHANUMERIC:    return "X";
  36 >    case COB_TYPE_NUMERIC_EDITED:  return "EDITED";
----         ^
  37      case COB_TYPE_NATIONAL:        return "N";
  38   #endif
>> Error: Unexpected indicator: `e'

run_misc.at-12158-cmod.c:37.6-37.7:
  34      case COB_TYPE_NUMERIC_DISPLAY: return "DISPLAY";
  35      case COB_TYPE_ALPHANUMERIC:    return "X";
  36      case COB_TYPE_NUMERIC_EDITED:  return "EDITED";
  37 >    case COB_TYPE_NATIONAL:        return "N";
----         ^
  38   #endif
  39      }
>> Error: Unexpected indicator: `e'

run_misc.at-12158-cmod.c:40.6-40.7:
  37      case COB_TYPE_NATIONAL:        return "N";
  38   #endif
  39      }
  40 >    sprintf (wrk,"Type %04X",type);
----         ^
  41      return wrk;
  42   }
>> Error: Unexpected indicator: `i'

run_misc.at-12158-cmod.c:41.6-41.7:
  38   #endif
  39      }
  40      sprintf (wrk,"Type %04X",type);
  41 >    return wrk;
----         ^
  42   }
  43   
>> Error: Unexpected indicator: `u'

run_misc.at-12158-cmod.c:44.6-44.7:
  41      return wrk;
  42   }
  43   
  44 > COB_EXT_EXPORT int
----         ^
  45   CAPI (void *p1, ...)
  46   {
>> Error: Unexpected indicator: `T'

run_misc.at-12158-cmod.c:45.6-45.7:
  42   }
  43   
  44   COB_EXT_EXPORT int
  45 > CAPI (void *p1, ...)
----         ^
  46   {
  47      int      k,nargs,type,digits,scale,size,sign,byvalue;
>> Error: Unexpected indicator: `v'

run_misc.at-12158-cmod.c:48.6-48.7:
  45   CAPI (void *p1, ...)
  46   {
  47      int      k,nargs,type,digits,scale,size,sign,byvalue;
  48 >    cob_s64_t   val;
----         ^
  49      char     *str;
  50      char     wrk[80],pic[30];	/* note: maximum _theoretical_ size */
>> Error: Unexpected indicator: `_'

run_misc.at-12158-cmod.c:49.6-49.7:
  46   {
  47      int      k,nargs,type,digits,scale,size,sign,byvalue;
  48      cob_s64_t   val;
  49 >    char     *str;
----         ^
  50      char     wrk[80],pic[30];	/* note: maximum _theoretical_ size */
  51   
>> Error: Unexpected indicator: `r'

run_misc.at-12158-cmod.c:50.6-50.7:
  47      int      k,nargs,type,digits,scale,size,sign,byvalue;
  48      cob_s64_t   val;
  49      char     *str;
  50 >    char     wrk[80],pic[30];	/* note: maximum _theoretical_ size */
----         ^
  51   
  52      nargs = cob_get_num_params();
>> Error: Unexpected indicator: `r'

run_misc.at-12158-cmod.c:52.6-52.7:
  49      char     *str;
  50      char     wrk[80],pic[30];	/* note: maximum _theoretical_ size */
  51   
  52 >    nargs = cob_get_num_params();
----         ^
  53      printf ("CAPI called with %d parameters\n",nargs);
  54      for (k=1; k <= nargs; k++) {
>> Error: Unexpected indicator: `g'

run_misc.at-12158-cmod.c:53.6-53.7:
  50      char     wrk[80],pic[30];	/* note: maximum _theoretical_ size */
  51   
  52      nargs = cob_get_num_params();
  53 >    printf ("CAPI called with %d parameters\n",nargs);
----         ^
  54      for (k=1; k <= nargs; k++) {
  55         cob_field *fld = cob_get_param_field (k, "CAPI");
>> Error: Unexpected indicator: `n'

run_misc.at-12158-cmod.c:55.6-55.7:
  52      nargs = cob_get_num_params();
  53      printf ("CAPI called with %d parameters\n",nargs);
  54      for (k=1; k <= nargs; k++) {
  55 >       cob_field *fld = cob_get_param_field (k, "CAPI");
----         ^
  56         type   = cob_get_field_type (fld);
  57         digits = cob_get_field_digits (fld);
>> Error: Unexpected indicator: `c'

run_misc.at-12158-cmod.c:56.6-56.7:
  53      printf ("CAPI called with %d parameters\n",nargs);
  54      for (k=1; k <= nargs; k++) {
  55         cob_field *fld = cob_get_param_field (k, "CAPI");
  56 >       type   = cob_get_field_type (fld);
----         ^
  57         digits = cob_get_field_digits (fld);
  58         scale  = cob_get_field_scale (fld);
>> Error: Unexpected indicator: `t'

run_misc.at-12158-cmod.c:58.6-58.7:
  55         cob_field *fld = cob_get_param_field (k, "CAPI");
  56         type   = cob_get_field_type (fld);
  57         digits = cob_get_field_digits (fld);
  58 >       scale  = cob_get_field_scale (fld);
----         ^
  59         size   = cob_get_field_size (fld);
  60         sign   = cob_get_field_sign (fld);
>> Error: Unexpected indicator: `s'

run_misc.at-12158-cmod.c:59.6-59.7:
  56         type   = cob_get_field_type (fld);
  57         digits = cob_get_field_digits (fld);
  58         scale  = cob_get_field_scale (fld);
  59 >       size   = cob_get_field_size (fld);
----         ^
  60         sign   = cob_get_field_sign (fld);
  61         byvalue = cob_get_field_constant (fld);
>> Error: Unexpected indicator: `s'

run_misc.at-12158-cmod.c:60.6-60.7:
  57         digits = cob_get_field_digits (fld);
  58         scale  = cob_get_field_scale (fld);
  59         size   = cob_get_field_size (fld);
  60 >       sign   = cob_get_field_sign (fld);
----         ^
  61         byvalue = cob_get_field_constant (fld);
  62         printf (" %d: %-8s ", k, getType (type, byvalue));
>> Error: Unexpected indicator: `s'

run_misc.at-12158-cmod.c:61.6-61.7:
  58         scale  = cob_get_field_scale (fld);
  59         size   = cob_get_field_size (fld);
  60         sign   = cob_get_field_sign (fld);
  61 >       byvalue = cob_get_field_constant (fld);
----         ^
  62         printf (" %d: %-8s ", k, getType (type, byvalue));
  63         if (byvalue) {
>> Error: Unexpected indicator: `b'

run_misc.at-12158-cmod.c:62.6-62.7:
  59         size   = cob_get_field_size (fld);
  60         sign   = cob_get_field_sign (fld);
  61         byvalue = cob_get_field_constant (fld);
  62 >       printf (" %d: %-8s ", k, getType (type, byvalue));
----         ^
  63         if (byvalue) {
  64            printf ("BY VALUE     ");
>> Error: Unexpected indicator: `p'

run_misc.at-12158-cmod.c:63.6-63.7:
  60         sign   = cob_get_field_sign (fld);
  61         byvalue = cob_get_field_constant (fld);
  62         printf (" %d: %-8s ", k, getType (type, byvalue));
  63 >       if (byvalue) {
----         ^
  64            printf ("BY VALUE     ");
  65         } else {
>> Error: Unexpected indicator: `i'

run_misc.at-12158-cmod.c:65.6-65.7:
  62         printf (" %d: %-8s ", k, getType (type, byvalue));
  63         if (byvalue) {
  64            printf ("BY VALUE     ");
  65 >       } else {
----         ^
  66            printf ("BY REFERENCE ");
  67         }
>> Error: Unexpected indicator: `}'

run_misc.at-12158-cmod.c:67.6-67.7:
  64            printf ("BY VALUE     ");
  65         } else {
  66            printf ("BY REFERENCE ");
  67 >       }
----         ^
  68         str = (char *) cob_get_field_str_buffered (fld);
  69         if (type == COB_TYPE_ALPHANUMERIC) {
>> Error: Unexpected indicator: `}'

run_misc.at-12158-cmod.c:68.6-68.7:
  65         } else {
  66            printf ("BY REFERENCE ");
  67         }
  68 >       str = (char *) cob_get_field_str_buffered (fld);
----         ^
  69         if (type == COB_TYPE_ALPHANUMERIC) {
  70            sprintf (pic, "X(%d)", size);
>> Error: Unexpected indicator: `s'

run_misc.at-12158-cmod.c:69.6-69.7:
  66            printf ("BY REFERENCE ");
  67         }
  68         str = (char *) cob_get_field_str_buffered (fld);
  69 >       if (type == COB_TYPE_ALPHANUMERIC) {
----         ^
  70            sprintf (pic, "X(%d)", size);
  71            printf ("%-11s '%s'", pic, str);
>> Error: Unexpected indicator: `i'

run_misc.at-12158-cmod.c:29.23-69.17:
  26   #else
  27      case COB_TYPE_GROUP:           return "Group";
  28      case COB_TYPE_NUMERIC_COMP5:
  29 >         return byvalue == 2 ? "COMP-4" : "COMP-5";
----                          ^^^^^^^^^^^^^^^^^^^^^^^^^^^
  30 >    case COB_TYPE_NUMERIC_BINARY:  return "COMP-4";
----  ^^^^^^^^^^^^^^^^^^^^^^^^^^^^^^^^^^^^^^^^^^^^^^^^^^^
  31 >    case COB_TYPE_NUMERIC_PACKED:  return "COMP-3";
----  ^^^^^^^^^^^^^^^^^^^^^^^^^^^^^^^^^^^^^^^^^^^^^^^^^^^
  32 >    case COB_TYPE_NUMERIC_FLOAT:   return "COMP-1";
----  ^^^^^^^^^^^^^^^^^^^^^^^^^^^^^^^^^^^^^^^^^^^^^^^^^^^
  33 >    case COB_TYPE_NUMERIC_DOUBLE:  return "COMP-2";
----  ^^^^^^^^^^^^^^^^^^^^^^^^^^^^^^^^^^^^^^^^^^^^^^^^^^^
  34 >    case COB_TYPE_NUMERIC_DISPLAY: return "DISPLAY";
----  ^^^^^^^^^^^^^^^^^^^^^^^^^^^^^^^^^^^^^^^^^^^^^^^^^^^^
  35 >    case COB_TYPE_ALPHANUMERIC:    return "X";
----  ^^^^^^^^^^^^^^^^^^^^^^^^^^^^^^^^^^^^^^^^^^^^^^
  36 >    case COB_TYPE_NUMERIC_EDITED:  return "EDITED";
----  ^^^^^^^^^^^^^^^^^^^^^^^^^^^^^^^^^^^^^^^^^^^^^^^^^^^
  37 >    case COB_TYPE_NATIONAL:        return "N";
----  ^^^^^^^^^^^^^^^^^^^^^^^^^^^^^^^^^^^^^^^^^^^^^^
  38 > #endif
----  ^^^^^^^
  39 >    }
----  ^^^^^
  40 >    sprintf (wrk,"Type %04X",type);
----  ^^^^^^^^^^^^^^^^^^^^^^^^^^^^^^^^^^^
  41 >    return wrk;
----  ^^^^^^^^^^^^^^^
  42 > }
----  ^^
  43 > 
----  ^
  44 > COB_EXT_EXPORT int
----  ^^^^^^^^^^^^^^^^^^^
  45 > CAPI (void *p1, ...)
----  ^^^^^^^^^^^^^^^^^^^^^
  46 > {
----  ^^
  47 >    int      k,nargs,type,digits,scale,size,sign,byvalue;
----  ^^^^^^^^^^^^^^^^^^^^^^^^^^^^^^^^^^^^^^^^^^^^^^^^^^^^^^^^^
  48 >    cob_s64_t   val;
----  ^^^^^^^^^^^^^^^^^^^^
  49 >    char     *str;
----  ^^^^^^^^^^^^^^^^^^
  50 >    char     wrk[80],pic[30];	/* note: maximum _theoretical_ size */
----  ^^^^^^^^^^^^^^^^^^^^^^^^^^^^^^^^^^^^^^^^^^^^^^^^^^^^^^^^^^^^^^^^^^^^
  51 > 
----  ^
  52 >    nargs = cob_get_num_params();
----  ^^^^^^^^^^^^^^^^^^^^^^^^^^^^^^^^^
  53 >    printf ("CAPI called with %d parameters\n",nargs);
----  ^^^^^^^^^^^^^^^^^^^^^^^^^^^^^^^^^^^^^^^^^^^^^^^^^^^^^^
  54 >    for (k=1; k <= nargs; k++) {
----  ^^^^^^^^^^^^^^^^^^^^^^^^^^^^^^^^
  55 >       cob_field *fld = cob_get_param_field (k, "CAPI");
----  ^^^^^^^^^^^^^^^^^^^^^^^^^^^^^^^^^^^^^^^^^^^^^^^^^^^^^^^^
  56 >       type   = cob_get_field_type (fld);
----  ^^^^^^^^^^^^^^^^^^^^^^^^^^^^^^^^^^^^^^^^^
  57 >       digits = cob_get_field_digits (fld);
----  ^^^^^^^^^^^^^^^^^^^^^^^^^^^^^^^^^^^^^^^^^^^
  58 >       scale  = cob_get_field_scale (fld);
----  ^^^^^^^^^^^^^^^^^^^^^^^^^^^^^^^^^^^^^^^^^^
  59 >       size   = cob_get_field_size (fld);
----  ^^^^^^^^^^^^^^^^^^^^^^^^^^^^^^^^^^^^^^^^^
  60 >       sign   = cob_get_field_sign (fld);
----  ^^^^^^^^^^^^^^^^^^^^^^^^^^^^^^^^^^^^^^^^^
  61 >       byvalue = cob_get_field_constant (fld);
----  ^^^^^^^^^^^^^^^^^^^^^^^^^^^^^^^^^^^^^^^^^^^^^^
  62 >       printf (" %d: %-8s ", k, getType (type, byvalue));
----  ^^^^^^^^^^^^^^^^^^^^^^^^^^^^^^^^^^^^^^^^^^^^^^^^^^^^^^^^^
  63 >       if (byvalue) {
----  ^^^^^^^^^^^^^^^^^^^^^
  64 >          printf ("BY VALUE     ");
----  ^^^^^^^^^^^^^^^^^^^^^^^^^^^^^^^^^^^
  65 >       } else {
----  ^^^^^^^^^^^^^^^
  66 >          printf ("BY REFERENCE ");
----  ^^^^^^^^^^^^^^^^^^^^^^^^^^^^^^^^^^^
  67 >       }
----  ^^^^^^^^
  68 >       str = (char *) cob_get_field_str_buffered (fld);
----  ^^^^^^^^^^^^^^^^^^^^^^^^^^^^^^^^^^^^^^^^^^^^^^^^^^^^^^^
  69 >       if (type == COB_TYPE_ALPHANUMERIC) {
----  ^^^^^^^^^^^^^^^^^^
  70            sprintf (pic, "X(%d)", size);
  71            printf ("%-11s '%s'", pic, str);
>> Error: Unexpected pseudotext

run_misc.at-12158-cmod.c:70.23-70.30:
  67         }
  68         str = (char *) cob_get_field_str_buffered (fld);
  69         if (type == COB_TYPE_ALPHANUMERIC) {
  70 >          sprintf (pic, "X(%d)", size);
----                          ^^^^^^^
  71            printf ("%-11s '%s'", pic, str);
  72            cob_put_field_str (fld, "Bye!");
>> Error: Missing PICTURE string (got `"X(%d)"' instead)

run_misc.at-12158-cmod.c:73.6-73.7:
  70            sprintf (pic, "X(%d)", size);
  71            printf ("%-11s '%s'", pic, str);
  72            cob_put_field_str (fld, "Bye!");
  73 >       } else if (type == COB_TYPE_NATIONAL) {
----         ^
  74            sprintf (pic,"N(%d)",size); /* FIXME */
  75            printf ("exchange of national data is not supported yet");
>> Error: Unexpected indicator: `}'

run_misc.at-12158-cmod.c:76.6-76.7:
  73         } else if (type == COB_TYPE_NATIONAL) {
  74            sprintf (pic,"N(%d)",size); /* FIXME */
  75            printf ("exchange of national data is not supported yet");
  76 >       } else if (type == COB_TYPE_GROUP) {
----         ^
  77            sprintf (pic,"(%d)",size);
  78            printf ("%-11s '%.*s'",pic,size,str);
>> Error: Unexpected indicator: `}'

run_misc.at-12158-cmod.c:73.22-76.24:
  70            sprintf (pic, "X(%d)", size);
  71            printf ("%-11s '%s'", pic, str);
  72            cob_put_field_str (fld, "Bye!");
  73 >       } else if (type == COB_TYPE_NATIONAL) {
----                         ^^^^^^^^^^^^^^^^^^^^^^^
  74 >          sprintf (pic,"N(%d)",size); /* FIXME */
----  ^^^^^^^^^^^^^^^^^^^^^^^^^^^^^^^^^^^^^^^^^^^^^^^^^
  75 >          printf ("exchange of national data is not supported yet");
----  ^^^^^^^^^^^^^^^^^^^^^^^^^^^^^^^^^^^^^^^^^^^^^^^^^^^^^^^^^^^^^^^^^^^^
  76 >       } else if (type == COB_TYPE_GROUP) {
----  ^^^^^^^^^^^^^^^^^^^^^^^^^
  77            sprintf (pic,"(%d)",size);
  78            printf ("%-11s '%.*s'",pic,size,str);
>> Error: Unexpected pseudotext

run_misc.at-12158-cmod.c:77.22-77.28:
  74            sprintf (pic,"N(%d)",size); /* FIXME */
  75            printf ("exchange of national data is not supported yet");
  76         } else if (type == COB_TYPE_GROUP) {
  77 >          sprintf (pic,"(%d)",size);
----                         ^^^^^^
  78            printf ("%-11s '%.*s'",pic,size,str);
  79            cob_put_field_str (fld, "Bye-Bye Birdie!");
>> Error: Missing PICTURE string (got `"(%d)"' instead)

run_misc.at-12158-cmod.c:80.6-80.7:
  77            sprintf (pic,"(%d)",size);
  78            printf ("%-11s '%.*s'",pic,size,str);
  79            cob_put_field_str (fld, "Bye-Bye Birdie!");
  80 >       } else if (type == COB_TYPE_NUMERIC_EDITED) {
----         ^
  81            if (scale > 0) {
  82               sprintf (pic,"%s9(%d)V9(%d)",sign?"S":"",digits-scale,scale);
>> Error: Unexpected indicator: `}'

run_misc.at-12158-cmod.c:93.6-93.7:
  90            cob_put_s64_param (k, val);
  91            str = (char *) cob_get_field_str (fld, wrk, 78);
  92            printf (" to %.*s",size,wrk);
  93 >       } else {
----         ^
  94            if(scale > 0) {
  95               sprintf (pic,"%s9(%d)V9(%d)",sign?"S":"",digits-scale,scale);
>> Error: Unexpected indicator: `}'

run_misc.at-12158-cmod.c:103.6-103.7:
 100            val = cob_get_s64_param (k);
 101            sprintf (wrk, "%lld", val + 3);
 102            cob_put_field_str (fld, wrk);
 103 >       }
----         ^
 104         printf (";\n");
 105         fflush(stdout);
>> Error: Unexpected indicator: `}'

run_misc.at-12158-cmod.c:104.6-104.7:
 101            sprintf (wrk, "%lld", val + 3);
 102            cob_put_field_str (fld, wrk);
 103         }
 104 >       printf (";\n");
----         ^
 105         fflush(stdout);
 106      }
>> Error: Unexpected indicator: `p'

run_misc.at-12158-cmod.c:105.6-105.7:
 102            cob_put_field_str (fld, wrk);
 103         }
 104         printf (";\n");
 105 >       fflush(stdout);
----         ^
 106      }
 107      return 0;
>> Error: Unexpected indicator: `f'

run_misc.at-12158-cmod.c:107.6-107.7:
 104         printf (";\n");
 105         fflush(stdout);
 106      }
 107 >    return 0;
----         ^
 108   }
>> Error: Unexpected indicator: `u'

run_misc.at-12158-cmod.c:80.22-109.0:
  77            sprintf (pic,"(%d)",size);
  78            printf ("%-11s '%.*s'",pic,size,str);
  79            cob_put_field_str (fld, "Bye-Bye Birdie!");
  80 >       } else if (type == COB_TYPE_NUMERIC_EDITED) {
----                         ^^^^^^^^^^^^^^^^^^^^^^^^^^^^^
  81 >          if (scale > 0) {
----  ^^^^^^^^^^^^^^^^^^^^^^^^^^
  82 >             sprintf (pic,"%s9(%d)V9(%d)",sign?"S":"",digits-scale,scale);
----  ^^^^^^^^^^^^^^^^^^^^^^^^^^^^^^^^^^^^^^^^^^^^^^^^^^^^^^^^^^^^^^^^^^^^^^^^^^
  83 >          } else {
----  ^^^^^^^^^^^^^^^^^^
  84 >             sprintf (pic,"%s9(%d)",sign?"S":"",digits-scale);
----  ^^^^^^^^^^^^^^^^^^^^^^^^^^^^^^^^^^^^^^^^^^^^^^^^^^^^^^^^^^^^^^
  85 >          }
----  ^^^^^^^^^^^
  86 >          printf ("%-11s %s ",pic,str);
----  ^^^^^^^^^^^^^^^^^^^^^^^^^^^^^^^^^^^^^^^
  87 >          val = cob_get_s64_param (k);
----  ^^^^^^^^^^^^^^^^^^^^^^^^^^^^^^^^^^^^^^
  88 >          val = val + 130;
----  ^^^^^^^^^^^^^^^^^^^^^^^^^^
  89 >          val = -val;
----  ^^^^^^^^^^^^^^^^^^^^^
  90 >          cob_put_s64_param (k, val);
----  ^^^^^^^^^^^^^^^^^^^^^^^^^^^^^^^^^^^^^
  91 >          str = (char *) cob_get_field_str (fld, wrk, 78);
----  ^^^^^^^^^^^^^^^^^^^^^^^^^^^^^^^^^^^^^^^^^^^^^^^^^^^^^^^^^^
  92 >          printf (" to %.*s",size,wrk);
----  ^^^^^^^^^^^^^^^^^^^^^^^^^^^^^^^^^^^^^^^
  93 >       } else {
----  ^^^^^^^^^^^^^^^
  94 >          if(scale > 0) {
----  ^^^^^^^^^^^^^^^^^^^^^^^^^
  95 >             sprintf (pic,"%s9(%d)V9(%d)",sign?"S":"",digits-scale,scale);
----  ^^^^^^^^^^^^^^^^^^^^^^^^^^^^^^^^^^^^^^^^^^^^^^^^^^^^^^^^^^^^^^^^^^^^^^^^^^
  96 >          } else {
----  ^^^^^^^^^^^^^^^^^^
  97 >             sprintf (pic,"%s9(%d)",sign?"S":"",digits-scale);
----  ^^^^^^^^^^^^^^^^^^^^^^^^^^^^^^^^^^^^^^^^^^^^^^^^^^^^^^^^^^^^^^
  98 >          }
----  ^^^^^^^^^^^
  99 >          printf ("%-11s %s", pic, str);
----  ^^^^^^^^^^^^^^^^^^^^^^^^^^^^^^^^^^^^^^^^
 100 >          val = cob_get_s64_param (k);
----  ^^^^^^^^^^^^^^^^^^^^^^^^^^^^^^^^^^^^^^
 101 >          sprintf (wrk, "%lld", val + 3);
----  ^^^^^^^^^^^^^^^^^^^^^^^^^^^^^^^^^^^^^^^^^
 102 >          cob_put_field_str (fld, wrk);
----  ^^^^^^^^^^^^^^^^^^^^^^^^^^^^^^^^^^^^^^^
 103 >       }
----  ^^^^^^^^
 104 >       printf (";\n");
----  ^^^^^^^^^^^^^^^^^^^^^^
 105 >       fflush(stdout);
----  ^^^^^^^^^^^^^^^^^^^^^^
 106 >    }
----  ^^^^^
 107 >    return 0;
----  ^^^^^^^^^^^^^
 108 > }
----  ^^
>> Error: Unterminated pseudotext

Considering: import/gnucobol/tests/testsuite.src/run_misc.at:12158:0
Considering: import/gnucobol/tests/testsuite.src/run_misc.at:12247:0
Considering: import/gnucobol/tests/testsuite.src/run_misc.at:12343:0
run_misc.at-12343-prog.cob:26.18-26.27:
  23              05  DBI-RECORD-NAMES
  24                     OCCURS 7 TIMES
  25                     INDEXED BY REC-NAME-IDX
  26 >                   ASCENDING KEY IS DBI-RECORD-NAME
----                     ^^^^^^^^^
  27                     .
  28                10  DBI-RECORD-NAME PIC X(30).
>> Error: Invalid syntax

Considering: import/gnucobol/tests/testsuite.src/run_misc.at:12411:0
Considering: import/gnucobol/tests/testsuite.src/run_misc.at:12510:0
Considering: import/gnucobol/tests/testsuite.src/run_misc.at:12574:0
Considering: import/gnucobol/tests/testsuite.src/run_misc.at:12666:0
Considering: import/gnucobol/tests/testsuite.src/run_misc.at:12742:0
Considering: import/gnucobol/tests/testsuite.src/run_misc.at:12832:0
run_misc.at-12832-prog.cob:2.7-2.8:
   1   
   2 >        $SET CONSTANT DOGGY "Barky"
----          ^
   3          $SET CONSTANT PONY "Blacky"
   4          IDENTIFICATION DIVISION.
>> Error: Invalid syntax

run_misc.at-12832-prog.cob:8.35:
   5          PROGRAM-ID. prog.
   6          DATA DIVISION.
   7          WORKING-STORAGE SECTION.
   8 >        01  THEDOG    PIC X(6) VALUE DOGGY.
----                                      ^
   9          77  MYHORSE   PIC X(7) VALUE PONY.
  10          $SET CONSTANT PONY "White"
>> Hint: Missing <literal>

run_misc.at-12832-prog.cob:8.36-8.41:
   5          PROGRAM-ID. prog.
   6          DATA DIVISION.
   7          WORKING-STORAGE SECTION.
   8 >        01  THEDOG    PIC X(6) VALUE DOGGY.
----                                       ^^^^^
   9          77  MYHORSE   PIC X(7) VALUE PONY.
  10          $SET CONSTANT PONY "White"
>> Error: Invalid syntax

run_misc.at-12832-prog.cob:9.35:
   6          DATA DIVISION.
   7          WORKING-STORAGE SECTION.
   8          01  THEDOG    PIC X(6) VALUE DOGGY.
   9 >        77  MYHORSE   PIC X(7) VALUE PONY.
----                                      ^
  10          $SET CONSTANT PONY "White"
  11         *
>> Hint: Missing <literal>

run_misc.at-12832-prog.cob:9.36-9.40:
   6          DATA DIVISION.
   7          WORKING-STORAGE SECTION.
   8          01  THEDOG    PIC X(6) VALUE DOGGY.
   9 >        77  MYHORSE   PIC X(7) VALUE PONY.
----                                       ^^^^
  10          $SET CONSTANT PONY "White"
  11         *
>> Error: Invalid syntax

run_misc.at-12832-prog.cob:10.7-10.8:
   7          WORKING-STORAGE SECTION.
   8          01  THEDOG    PIC X(6) VALUE DOGGY.
   9          77  MYHORSE   PIC X(7) VALUE PONY.
  10 >        $SET CONSTANT PONY "White"
----          ^
  11         *
  12          PROCEDURE DIVISION.
>> Error: Invalid syntax

Considering: import/gnucobol/tests/testsuite.src/run_misc.at:12843:0
run_misc.at-12843-prog2.cob:2.7-2.35:
   1   
   2 >        >>SET CONSTANT DOGGY "Barky"
----          ^^^^^^^^^^^^^^^^^^^^^^^^^^^^
   3          >>SET CONSTANT PONY "Blacky"
   4          IDENTIFICATION DIVISION.
>> Error: Malformed compiler directive

run_misc.at-12843-prog2.cob:3.7-3.35:
   1   
   2          >>SET CONSTANT DOGGY "Barky"
   3 >        >>SET CONSTANT PONY "Blacky"
----          ^^^^^^^^^^^^^^^^^^^^^^^^^^^^
   4          IDENTIFICATION DIVISION.
   5          PROGRAM-ID. prog2.
>> Error: Malformed compiler directive

run_misc.at-12843-prog2.cob:8.35:
   5          PROGRAM-ID. prog2.
   6          DATA DIVISION.
   7          WORKING-STORAGE SECTION.
   8 >        01  THEDOG    PIC X(6) VALUE DOGGY.
----                                      ^
   9          77  MYHORSE   PIC X(7) VALUE PONY.
  10          >>SET CONSTANT PONY "White"
>> Hint: Missing <literal>

run_misc.at-12843-prog2.cob:8.36-8.41:
   5          PROGRAM-ID. prog2.
   6          DATA DIVISION.
   7          WORKING-STORAGE SECTION.
   8 >        01  THEDOG    PIC X(6) VALUE DOGGY.
----                                       ^^^^^
   9          77  MYHORSE   PIC X(7) VALUE PONY.
  10          >>SET CONSTANT PONY "White"
>> Error: Invalid syntax

run_misc.at-12843-prog2.cob:9.35:
   6          DATA DIVISION.
   7          WORKING-STORAGE SECTION.
   8          01  THEDOG    PIC X(6) VALUE DOGGY.
   9 >        77  MYHORSE   PIC X(7) VALUE PONY.
----                                      ^
  10          >>SET CONSTANT PONY "White"
  11         *
>> Hint: Missing <literal>

run_misc.at-12843-prog2.cob:9.36-9.40:
   6          DATA DIVISION.
   7          WORKING-STORAGE SECTION.
   8          01  THEDOG    PIC X(6) VALUE DOGGY.
   9 >        77  MYHORSE   PIC X(7) VALUE PONY.
----                                       ^^^^
  10          >>SET CONSTANT PONY "White"
  11         *
>> Error: Invalid syntax

run_misc.at-12843-prog2.cob:10.7-10.34:
   7          WORKING-STORAGE SECTION.
   8          01  THEDOG    PIC X(6) VALUE DOGGY.
   9          77  MYHORSE   PIC X(7) VALUE PONY.
  10 >        >>SET CONSTANT PONY "White"
----          ^^^^^^^^^^^^^^^^^^^^^^^^^^^
  11         *
  12          PROCEDURE DIVISION.
>> Error: Malformed compiler directive

Considering: import/gnucobol/tests/testsuite.src/run_misc.at:12854:0
run_misc.at-12854-prog3.cob:2.7-2.38:
   1   
   2 >        >>DEFINE CONSTANT DOGGY "Barky"
----          ^^^^^^^^^^^^^^^^^^^^^^^^^^^^^^^
   3          >>DEFINE CONSTANT PONY "Blacky"
   4          IDENTIFICATION DIVISION.
>> Error: Malformed compiler directive

run_misc.at-12854-prog3.cob:3.7-3.38:
   1   
   2          >>DEFINE CONSTANT DOGGY "Barky"
   3 >        >>DEFINE CONSTANT PONY "Blacky"
----          ^^^^^^^^^^^^^^^^^^^^^^^^^^^^^^^
   4          IDENTIFICATION DIVISION.
   5          PROGRAM-ID. prog3.
>> Error: Malformed compiler directive

run_misc.at-12854-prog3.cob:8.35:
   5          PROGRAM-ID. prog3.
   6          DATA DIVISION.
   7          WORKING-STORAGE SECTION.
   8 >        01  THEDOG    PIC X(6) VALUE DOGGY.
----                                      ^
   9          77  MYHORSE   PIC X(7) VALUE PONY.
  10          >>DEFINE CONSTANT PONY "White" OVERRIDE
>> Hint: Missing <literal>

run_misc.at-12854-prog3.cob:8.36-8.41:
   5          PROGRAM-ID. prog3.
   6          DATA DIVISION.
   7          WORKING-STORAGE SECTION.
   8 >        01  THEDOG    PIC X(6) VALUE DOGGY.
----                                       ^^^^^
   9          77  MYHORSE   PIC X(7) VALUE PONY.
  10          >>DEFINE CONSTANT PONY "White" OVERRIDE
>> Error: Invalid syntax

run_misc.at-12854-prog3.cob:9.35:
   6          DATA DIVISION.
   7          WORKING-STORAGE SECTION.
   8          01  THEDOG    PIC X(6) VALUE DOGGY.
   9 >        77  MYHORSE   PIC X(7) VALUE PONY.
----                                      ^
  10          >>DEFINE CONSTANT PONY "White" OVERRIDE
  11         *
>> Hint: Missing <literal>

run_misc.at-12854-prog3.cob:9.36-9.40:
   6          DATA DIVISION.
   7          WORKING-STORAGE SECTION.
   8          01  THEDOG    PIC X(6) VALUE DOGGY.
   9 >        77  MYHORSE   PIC X(7) VALUE PONY.
----                                       ^^^^
  10          >>DEFINE CONSTANT PONY "White" OVERRIDE
  11         *
>> Error: Invalid syntax

run_misc.at-12854-prog3.cob:10.7-10.46:
   7          WORKING-STORAGE SECTION.
   8          01  THEDOG    PIC X(6) VALUE DOGGY.
   9          77  MYHORSE   PIC X(7) VALUE PONY.
  10 >        >>DEFINE CONSTANT PONY "White" OVERRIDE
----          ^^^^^^^^^^^^^^^^^^^^^^^^^^^^^^^^^^^^^^^
  11         *
  12          PROCEDURE DIVISION.
>> Error: Malformed compiler directive

Considering: import/gnucobol/tests/testsuite.src/run_misc.at:12917:0
run_misc.at-12917-prog.cob:5.7-5.35:
   2          IDENTIFICATION DIVISION.
   3          PROGRAM-ID. prog.
   4          DATA DIVISION.
   5 >        >>SET CONSTANT DOGGY "Pluto"
----          ^^^^^^^^^^^^^^^^^^^^^^^^^^^^
   6          >>SET CONSTANT PONY "Piper"
   7          WORKING-STORAGE SECTION.
>> Error: Malformed compiler directive

run_misc.at-12917-prog.cob:6.7-6.34:
   3          PROGRAM-ID. prog.
   4          DATA DIVISION.
   5          >>SET CONSTANT DOGGY "Pluto"
   6 >        >>SET CONSTANT PONY "Piper"
----          ^^^^^^^^^^^^^^^^^^^^^^^^^^^
   7          WORKING-STORAGE SECTION.
   8          01  THEDOG    PIC X(6) VALUE DOGGY.
>> Error: Malformed compiler directive

run_misc.at-12917-prog.cob:8.35:
   5          >>SET CONSTANT DOGGY "Pluto"
   6          >>SET CONSTANT PONY "Piper"
   7          WORKING-STORAGE SECTION.
   8 >        01  THEDOG    PIC X(6) VALUE DOGGY.
----                                      ^
   9   
  10          >>DEFINE DPONY  AS PARAMETER OVERRIDE
>> Hint: Missing <literal>

run_misc.at-12917-prog.cob:8.36-8.41:
   5          >>SET CONSTANT DOGGY "Pluto"
   6          >>SET CONSTANT PONY "Piper"
   7          WORKING-STORAGE SECTION.
   8 >        01  THEDOG    PIC X(6) VALUE DOGGY.
----                                       ^^^^^
   9   
  10          >>DEFINE DPONY  AS PARAMETER OVERRIDE
>> Error: Invalid syntax

run_misc.at-12917-prog.cob:21.37:
  18          >>DEFINE ENVPONY AS "No EnvPony"
  19          >>END-IF
  20          01  HORSE       CONSTANT FROM ENVPONY.
  21 >        77  MYHORSE    PIC X(12) VALUE HORSE  .
----                                        ^
  22          77  MYPONYENV  PIC X(12).
  23         *
>> Hint: Missing <literal>

run_misc.at-12917-prog.cob:21.38-21.43:
  18          >>DEFINE ENVPONY AS "No EnvPony"
  19          >>END-IF
  20          01  HORSE       CONSTANT FROM ENVPONY.
  21 >        77  MYHORSE    PIC X(12) VALUE HORSE  .
----                                         ^^^^^
  22          77  MYPONYENV  PIC X(12).
  23         *
>> Error: Invalid syntax

run_misc.at-12917-prog.cob:37.7-37.29:
  34              DISPLAY "ENVPONY was NOT DEFINED;".
  35          >>END-IF
  36              DISPLAY "DPONY set to " CNSPONY ";".
  37 >        >>IF ENVPONY = "WHITE"
----          ^^^^^^^^^^^^^^^^^^^^^^
  38          >>DEFINE CONSTANT PONY AS "White Horse" OVERRIDE
  39          >>ELSE
>> Error: Malformed compiler directive

run_misc.at-12917-prog.cob:38.7-38.55:
  35          >>END-IF
  36              DISPLAY "DPONY set to " CNSPONY ";".
  37          >>IF ENVPONY = "WHITE"
  38 >        >>DEFINE CONSTANT PONY AS "White Horse" OVERRIDE
----          ^^^^^^^^^^^^^^^^^^^^^^^^^^^^^^^^^^^^^^^^^^^^^^^^
  39          >>ELSE
  40          >>DEFINE CONSTANT PONY AS "default Dirty" OVERRIDE
>> Error: Malformed compiler directive

run_misc.at-12917-prog.cob:39.7-39.13:
  36              DISPLAY "DPONY set to " CNSPONY ";".
  37          >>IF ENVPONY = "WHITE"
  38          >>DEFINE CONSTANT PONY AS "White Horse" OVERRIDE
  39 >        >>ELSE
----          ^^^^^^
  40          >>DEFINE CONSTANT PONY AS "default Dirty" OVERRIDE
  41          >>END-IF
>> Error: Unexpected >>ELSE compiler directive

run_misc.at-12917-prog.cob:40.7-40.57:
  37          >>IF ENVPONY = "WHITE"
  38          >>DEFINE CONSTANT PONY AS "White Horse" OVERRIDE
  39          >>ELSE
  40 >        >>DEFINE CONSTANT PONY AS "default Dirty" OVERRIDE
----          ^^^^^^^^^^^^^^^^^^^^^^^^^^^^^^^^^^^^^^^^^^^^^^^^^^
  41          >>END-IF
  42              DISPLAY "My pony is " PONY ";".
>> Error: Malformed compiler directive

run_misc.at-12917-prog.cob:41.7-41.15:
  38          >>DEFINE CONSTANT PONY AS "White Horse" OVERRIDE
  39          >>ELSE
  40          >>DEFINE CONSTANT PONY AS "default Dirty" OVERRIDE
  41 >        >>END-IF
----          ^^^^^^^^
  42              DISPLAY "My pony is " PONY ";".
  43          >>IF DPONY IS DEFINED
>> Error: Unexpected >>END-IF compiler directive

Considering: import/gnucobol/tests/testsuite.src/run_misc.at:12983:0
run_misc.at-12983-prog.cob:5.7-5.35:
   2          IDENTIFICATION DIVISION.
   3          PROGRAM-ID. prog.
   4          DATA DIVISION.
   5 >        >>SET CONSTANT DOGGY "Pluto"
----          ^^^^^^^^^^^^^^^^^^^^^^^^^^^^
   6          >>SET CONSTANT PONY "Piper"
   7          WORKING-STORAGE SECTION.
>> Error: Malformed compiler directive

run_misc.at-12983-prog.cob:6.7-6.34:
   3          PROGRAM-ID. prog.
   4          DATA DIVISION.
   5          >>SET CONSTANT DOGGY "Pluto"
   6 >        >>SET CONSTANT PONY "Piper"
----          ^^^^^^^^^^^^^^^^^^^^^^^^^^^
   7          WORKING-STORAGE SECTION.
   8          01  THEDOG    PIC X(6) VALUE DOGGY.
>> Error: Malformed compiler directive

run_misc.at-12983-prog.cob:8.35:
   5          >>SET CONSTANT DOGGY "Pluto"
   6          >>SET CONSTANT PONY "Piper"
   7          WORKING-STORAGE SECTION.
   8 >        01  THEDOG    PIC X(6) VALUE DOGGY.
----                                      ^
   9   
  10          >>DEFINE DPONY  AS PARAMETER OVERRIDE
>> Hint: Missing <literal>

run_misc.at-12983-prog.cob:8.36-8.41:
   5          >>SET CONSTANT DOGGY "Pluto"
   6          >>SET CONSTANT PONY "Piper"
   7          WORKING-STORAGE SECTION.
   8 >        01  THEDOG    PIC X(6) VALUE DOGGY.
----                                       ^^^^^
   9   
  10          >>DEFINE DPONY  AS PARAMETER OVERRIDE
>> Error: Invalid syntax

run_misc.at-12983-prog.cob:21.37:
  18          >>DEFINE ENVPONY AS "No EnvPony"
  19          >>END-IF
  20          01  HORSE       CONSTANT FROM ENVPONY.
  21 >        77  MYHORSE    PIC X(12) VALUE HORSE  .
----                                        ^
  22          77  MYPONYENV  PIC X(12).
  23         *
>> Hint: Missing <literal>

run_misc.at-12983-prog.cob:21.38-21.43:
  18          >>DEFINE ENVPONY AS "No EnvPony"
  19          >>END-IF
  20          01  HORSE       CONSTANT FROM ENVPONY.
  21 >        77  MYHORSE    PIC X(12) VALUE HORSE  .
----                                         ^^^^^
  22          77  MYPONYENV  PIC X(12).
  23         *
>> Error: Invalid syntax

run_misc.at-12983-prog.cob:37.7-37.29:
  34              DISPLAY "ENVPONY was NOT DEFINED;".
  35          >>END-IF
  36              DISPLAY "DPONY set to " CNSPONY ";".
  37 >        >>IF ENVPONY = "WHITE"
----          ^^^^^^^^^^^^^^^^^^^^^^
  38          >>DEFINE CONSTANT PONY AS "White Horse" OVERRIDE
  39          >>ELSE
>> Error: Malformed compiler directive

run_misc.at-12983-prog.cob:38.7-38.55:
  35          >>END-IF
  36              DISPLAY "DPONY set to " CNSPONY ";".
  37          >>IF ENVPONY = "WHITE"
  38 >        >>DEFINE CONSTANT PONY AS "White Horse" OVERRIDE
----          ^^^^^^^^^^^^^^^^^^^^^^^^^^^^^^^^^^^^^^^^^^^^^^^^
  39          >>ELSE
  40          >>DEFINE CONSTANT PONY AS "default Dirty" OVERRIDE
>> Error: Malformed compiler directive

run_misc.at-12983-prog.cob:39.7-39.13:
  36              DISPLAY "DPONY set to " CNSPONY ";".
  37          >>IF ENVPONY = "WHITE"
  38          >>DEFINE CONSTANT PONY AS "White Horse" OVERRIDE
  39 >        >>ELSE
----          ^^^^^^
  40          >>DEFINE CONSTANT PONY AS "default Dirty" OVERRIDE
  41          >>END-IF
>> Error: Unexpected >>ELSE compiler directive

run_misc.at-12983-prog.cob:40.7-40.57:
  37          >>IF ENVPONY = "WHITE"
  38          >>DEFINE CONSTANT PONY AS "White Horse" OVERRIDE
  39          >>ELSE
  40 >        >>DEFINE CONSTANT PONY AS "default Dirty" OVERRIDE
----          ^^^^^^^^^^^^^^^^^^^^^^^^^^^^^^^^^^^^^^^^^^^^^^^^^^
  41          >>END-IF
  42              DISPLAY "My pony is " PONY ";".
>> Error: Malformed compiler directive

run_misc.at-12983-prog.cob:41.7-41.15:
  38          >>DEFINE CONSTANT PONY AS "White Horse" OVERRIDE
  39          >>ELSE
  40          >>DEFINE CONSTANT PONY AS "default Dirty" OVERRIDE
  41 >        >>END-IF
----          ^^^^^^^^
  42              DISPLAY "My pony is " PONY ";".
  43          >>IF DPONY IS DEFINED
>> Error: Unexpected >>END-IF compiler directive

Considering: import/gnucobol/tests/testsuite.src/run_misc.at:13049:0
run_misc.at-13049-prog.cob:14.30-14.31:
  11             05  FLD4   PIC X(4).
  12             05  FLD5   PIC X(4).
  13          01  PICX      PIC XXX VALUE 'Abc'.
  14 >        78  HUN       VALUE 10 * (10 + LENGTH OF PICX) + 12.35-2+3.
----                                 ^
  15          78  HUN2      VALUE HUN * (10 + LENGTH OF PICX) -4.
  16          01  THEDOG    PIC X(6) VALUE DOGGY.
>> Error: Invalid syntax

run_misc.at-13049-prog.cob:14.36-14.37:
  11             05  FLD4   PIC X(4).
  12             05  FLD5   PIC X(4).
  13          01  PICX      PIC XXX VALUE 'Abc'.
  14 >        78  HUN       VALUE 10 * (10 + LENGTH OF PICX) + 12.35-2+3.
----                                       ^
  15          78  HUN2      VALUE HUN * (10 + LENGTH OF PICX) -4.
  16          01  THEDOG    PIC X(6) VALUE DOGGY.
>> Error: Invalid syntax

run_misc.at-13049-prog.cob:14.65-14.66:
  11             05  FLD4   PIC X(4).
  12             05  FLD5   PIC X(4).
  13          01  PICX      PIC XXX VALUE 'Abc'.
  14 >        78  HUN       VALUE 10 * (10 + LENGTH OF PICX) + 12.35-2+3.
----                                                                    ^
  15          78  HUN2      VALUE HUN * (10 + LENGTH OF PICX) -4.
  16          01  THEDOG    PIC X(6) VALUE DOGGY.
>> Error: Invalid syntax

run_misc.at-13049-prog.cob:14.65:
  11             05  FLD4   PIC X(4).
  12             05  FLD5   PIC X(4).
  13          01  PICX      PIC XXX VALUE 'Abc'.
  14 >        78  HUN       VALUE 10 * (10 + LENGTH OF PICX) + 12.35-2+3.
----                                                                    ^
  15          78  HUN2      VALUE HUN * (10 + LENGTH OF PICX) -4.
  16          01  THEDOG    PIC X(6) VALUE DOGGY.
>> Hint: Missing FROM <subscripts>

run_misc.at-13049-prog.cob:15.27-15.30:
  12             05  FLD5   PIC X(4).
  13          01  PICX      PIC XXX VALUE 'Abc'.
  14          78  HUN       VALUE 10 * (10 + LENGTH OF PICX) + 12.35-2+3.
  15 >        78  HUN2      VALUE HUN * (10 + LENGTH OF PICX) -4.
----                              ^^^
  16          01  THEDOG    PIC X(6) VALUE DOGGY.
  17          78  DIV1      VALUE 100 / 3.
>> Error: Invalid syntax

run_misc.at-13049-prog.cob:15.37-15.38:
  12             05  FLD5   PIC X(4).
  13          01  PICX      PIC XXX VALUE 'Abc'.
  14          78  HUN       VALUE 10 * (10 + LENGTH OF PICX) + 12.35-2+3.
  15 >        78  HUN2      VALUE HUN * (10 + LENGTH OF PICX) -4.
----                                        ^
  16          01  THEDOG    PIC X(6) VALUE DOGGY.
  17          78  DIV1      VALUE 100 / 3.
>> Error: Invalid syntax

run_misc.at-13049-prog.cob:15.57-15.58:
  12             05  FLD5   PIC X(4).
  13          01  PICX      PIC XXX VALUE 'Abc'.
  14          78  HUN       VALUE 10 * (10 + LENGTH OF PICX) + 12.35-2+3.
  15 >        78  HUN2      VALUE HUN * (10 + LENGTH OF PICX) -4.
----                                                            ^
  16          01  THEDOG    PIC X(6) VALUE DOGGY.
  17          78  DIV1      VALUE 100 / 3.
>> Error: Invalid syntax

run_misc.at-13049-prog.cob:15.57:
  12             05  FLD5   PIC X(4).
  13          01  PICX      PIC XXX VALUE 'Abc'.
  14          78  HUN       VALUE 10 * (10 + LENGTH OF PICX) + 12.35-2+3.
  15 >        78  HUN2      VALUE HUN * (10 + LENGTH OF PICX) -4.
----                                                            ^
  16          01  THEDOG    PIC X(6) VALUE DOGGY.
  17          78  DIV1      VALUE 100 / 3.
>> Hint: Missing FROM <subscripts>

run_misc.at-13049-prog.cob:16.35:
  13          01  PICX      PIC XXX VALUE 'Abc'.
  14          78  HUN       VALUE 10 * (10 + LENGTH OF PICX) + 12.35-2+3.
  15          78  HUN2      VALUE HUN * (10 + LENGTH OF PICX) -4.
  16 >        01  THEDOG    PIC X(6) VALUE DOGGY.
----                                      ^
  17          78  DIV1      VALUE 100 / 3.
  18          78  NUM2      VALUE 1 + 2 * 3.
>> Hint: Missing <literal>

run_misc.at-13049-prog.cob:16.36-16.41:
  13          01  PICX      PIC XXX VALUE 'Abc'.
  14          78  HUN       VALUE 10 * (10 + LENGTH OF PICX) + 12.35-2+3.
  15          78  HUN2      VALUE HUN * (10 + LENGTH OF PICX) -4.
  16 >        01  THEDOG    PIC X(6) VALUE DOGGY.
----                                       ^^^^^
  17          78  DIV1      VALUE 100 / 3.
  18          78  NUM2      VALUE 1 + 2 * 3.
>> Error: Invalid syntax

run_misc.at-13049-prog.cob:17.31-17.32:
  14          78  HUN       VALUE 10 * (10 + LENGTH OF PICX) + 12.35-2+3.
  15          78  HUN2      VALUE HUN * (10 + LENGTH OF PICX) -4.
  16          01  THEDOG    PIC X(6) VALUE DOGGY.
  17 >        78  DIV1      VALUE 100 / 3.
----                                  ^
  18          78  NUM2      VALUE 1 + 2 * 3.
  19          LINKAGE SECTION.
>> Error: Invalid syntax

run_misc.at-13049-prog.cob:17.34-17.35:
  14          78  HUN       VALUE 10 * (10 + LENGTH OF PICX) + 12.35-2+3.
  15          78  HUN2      VALUE HUN * (10 + LENGTH OF PICX) -4.
  16          01  THEDOG    PIC X(6) VALUE DOGGY.
  17 >        78  DIV1      VALUE 100 / 3.
----                                     ^
  18          78  NUM2      VALUE 1 + 2 * 3.
  19          LINKAGE SECTION.
>> Error: Invalid syntax

run_misc.at-13049-prog.cob:17.34:
  14          78  HUN       VALUE 10 * (10 + LENGTH OF PICX) + 12.35-2+3.
  15          78  HUN2      VALUE HUN * (10 + LENGTH OF PICX) -4.
  16          01  THEDOG    PIC X(6) VALUE DOGGY.
  17 >        78  DIV1      VALUE 100 / 3.
----                                     ^
  18          78  NUM2      VALUE 1 + 2 * 3.
  19          LINKAGE SECTION.
>> Hint: Missing FROM <subscripts>

run_misc.at-13049-prog.cob:18.29-18.30:
  15          78  HUN2      VALUE HUN * (10 + LENGTH OF PICX) -4.
  16          01  THEDOG    PIC X(6) VALUE DOGGY.
  17          78  DIV1      VALUE 100 / 3.
  18 >        78  NUM2      VALUE 1 + 2 * 3.
----                                ^
  19          LINKAGE SECTION.
  20          01  XMYREC.
>> Error: Invalid syntax

run_misc.at-13049-prog.cob:18.33-18.34:
  15          78  HUN2      VALUE HUN * (10 + LENGTH OF PICX) -4.
  16          01  THEDOG    PIC X(6) VALUE DOGGY.
  17          78  DIV1      VALUE 100 / 3.
  18 >        78  NUM2      VALUE 1 + 2 * 3.
----                                    ^
  19          LINKAGE SECTION.
  20          01  XMYREC.
>> Error: Invalid syntax

run_misc.at-13049-prog.cob:18.36-18.37:
  15          78  HUN2      VALUE HUN * (10 + LENGTH OF PICX) -4.
  16          01  THEDOG    PIC X(6) VALUE DOGGY.
  17          78  DIV1      VALUE 100 / 3.
  18 >        78  NUM2      VALUE 1 + 2 * 3.
----                                       ^
  19          LINKAGE SECTION.
  20          01  XMYREC.
>> Error: Invalid syntax

run_misc.at-13049-prog.cob:18.36:
  15          78  HUN2      VALUE HUN * (10 + LENGTH OF PICX) -4.
  16          01  THEDOG    PIC X(6) VALUE DOGGY.
  17          78  DIV1      VALUE 100 / 3.
  18 >        78  NUM2      VALUE 1 + 2 * 3.
----                                       ^
  19          LINKAGE SECTION.
  20          01  XMYREC.
>> Hint: Missing FROM <subscripts>

run_misc.at-13049-prog.cob:23.31:
  20          01  XMYREC.
  21             05  XFLD1   PIC 9(2).
  22             05  XFLD2   PIC X(7).
  23 >              78  XPOS3    VALUE NEXT.
----                                  ^
  24             05  XFLD3   PIC X(2) OCCURS 5 TIMES.
  25                78  XPOS4    VALUE NEXT.
>> Hint: Missing <literal>

run_misc.at-13049-prog.cob:23.32-23.36:
  20          01  XMYREC.
  21             05  XFLD1   PIC 9(2).
  22             05  XFLD2   PIC X(7).
  23 >              78  XPOS3    VALUE NEXT.
----                                   ^^^^
  24             05  XFLD3   PIC X(2) OCCURS 5 TIMES.
  25                78  XPOS4    VALUE NEXT.
>> Error: Invalid syntax

run_misc.at-13049-prog.cob:25.31:
  22             05  XFLD2   PIC X(7).
  23                78  XPOS3    VALUE NEXT.
  24             05  XFLD3   PIC X(2) OCCURS 5 TIMES.
  25 >              78  XPOS4    VALUE NEXT.
----                                  ^
  26             05  XFLD4   PIC X(4).
  27             05  XFLD5   PIC X(4).
>> Hint: Missing <literal>

run_misc.at-13049-prog.cob:25.32-25.36:
  22             05  XFLD2   PIC X(7).
  23                78  XPOS3    VALUE NEXT.
  24             05  XFLD3   PIC X(2) OCCURS 5 TIMES.
  25 >              78  XPOS4    VALUE NEXT.
----                                   ^^^^
  26             05  XFLD4   PIC X(4).
  27             05  XFLD5   PIC X(4).
>> Error: Invalid syntax

run_misc.at-13049-prog.cob:28.27:
  25                78  XPOS4    VALUE NEXT.
  26             05  XFLD4   PIC X(4).
  27             05  XFLD5   PIC X(4).
  28 >        78  XSTRT4     VALUE START OF XFLD4.
----                              ^
  29         *
  30          PROCEDURE DIVISION.
>> Hint: Missing <literal>

run_misc.at-13049-prog.cob:28.28-28.33:
  25                78  XPOS4    VALUE NEXT.
  26             05  XFLD4   PIC X(4).
  27             05  XFLD5   PIC X(4).
  28 >        78  XSTRT4     VALUE START OF XFLD4.
----                               ^^^^^
  29         *
  30          PROCEDURE DIVISION.
>> Error: Invalid syntax

Considering: import/gnucobol/tests/testsuite.src/run_misc.at:13127:0
run_misc.at-13127-prog.cob:3.7-3.28:
   1   
   2          >>DEFINE MYDOG AS "Piper"
   3 >        >>DEFINE MYNUM1 AS 11
----          ^^^^^^^^^^^^^^^^^^^^^
   4          IDENTIFICATION DIVISION.
   5          PROGRAM-ID. prog.
>> Error: Malformed compiler directive

run_misc.at-13127-prog.cob:17.35-17.36:
  14          01  PICX      PIC XXX VALUE 'Abc'.
  15          01  CAT       CONSTANT  'Cat '.
  16          01  DOG       CONSTANT  'Dog '.
  17 >        01  YARD      CONSTANT  CAT & "& " & DOG.
----                                      ^
  18          78  HUN       VALUE 10 * (10 + LENGTH OF PICX) + 12.35-2+3.
  19          78  HUN2      VALUE HUN * (10 + LENGTH OF PICX) -4.
>> Error: Invalid syntax

run_misc.at-13127-prog.cob:18.30-18.31:
  15          01  CAT       CONSTANT  'Cat '.
  16          01  DOG       CONSTANT  'Dog '.
  17          01  YARD      CONSTANT  CAT & "& " & DOG.
  18 >        78  HUN       VALUE 10 * (10 + LENGTH OF PICX) + 12.35-2+3.
----                                 ^
  19          78  HUN2      VALUE HUN * (10 + LENGTH OF PICX) -4.
  20          78  DIV1      VALUE 100 / 3.
>> Error: Invalid syntax

run_misc.at-13127-prog.cob:18.36-18.37:
  15          01  CAT       CONSTANT  'Cat '.
  16          01  DOG       CONSTANT  'Dog '.
  17          01  YARD      CONSTANT  CAT & "& " & DOG.
  18 >        78  HUN       VALUE 10 * (10 + LENGTH OF PICX) + 12.35-2+3.
----                                       ^
  19          78  HUN2      VALUE HUN * (10 + LENGTH OF PICX) -4.
  20          78  DIV1      VALUE 100 / 3.
>> Error: Invalid syntax

run_misc.at-13127-prog.cob:18.65-18.66:
  15          01  CAT       CONSTANT  'Cat '.
  16          01  DOG       CONSTANT  'Dog '.
  17          01  YARD      CONSTANT  CAT & "& " & DOG.
  18 >        78  HUN       VALUE 10 * (10 + LENGTH OF PICX) + 12.35-2+3.
----                                                                    ^
  19          78  HUN2      VALUE HUN * (10 + LENGTH OF PICX) -4.
  20          78  DIV1      VALUE 100 / 3.
>> Error: Invalid syntax

run_misc.at-13127-prog.cob:18.65:
  15          01  CAT       CONSTANT  'Cat '.
  16          01  DOG       CONSTANT  'Dog '.
  17          01  YARD      CONSTANT  CAT & "& " & DOG.
  18 >        78  HUN       VALUE 10 * (10 + LENGTH OF PICX) + 12.35-2+3.
----                                                                    ^
  19          78  HUN2      VALUE HUN * (10 + LENGTH OF PICX) -4.
  20          78  DIV1      VALUE 100 / 3.
>> Hint: Missing FROM <subscripts>

run_misc.at-13127-prog.cob:19.27-19.30:
  16          01  DOG       CONSTANT  'Dog '.
  17          01  YARD      CONSTANT  CAT & "& " & DOG.
  18          78  HUN       VALUE 10 * (10 + LENGTH OF PICX) + 12.35-2+3.
  19 >        78  HUN2      VALUE HUN * (10 + LENGTH OF PICX) -4.
----                              ^^^
  20          78  DIV1      VALUE 100 / 3.
  21          78  NUM2      VALUE 1 + 2 * 3.
>> Error: Invalid syntax

run_misc.at-13127-prog.cob:19.37-19.38:
  16          01  DOG       CONSTANT  'Dog '.
  17          01  YARD      CONSTANT  CAT & "& " & DOG.
  18          78  HUN       VALUE 10 * (10 + LENGTH OF PICX) + 12.35-2+3.
  19 >        78  HUN2      VALUE HUN * (10 + LENGTH OF PICX) -4.
----                                        ^
  20          78  DIV1      VALUE 100 / 3.
  21          78  NUM2      VALUE 1 + 2 * 3.
>> Error: Invalid syntax

run_misc.at-13127-prog.cob:19.57-19.58:
  16          01  DOG       CONSTANT  'Dog '.
  17          01  YARD      CONSTANT  CAT & "& " & DOG.
  18          78  HUN       VALUE 10 * (10 + LENGTH OF PICX) + 12.35-2+3.
  19 >        78  HUN2      VALUE HUN * (10 + LENGTH OF PICX) -4.
----                                                            ^
  20          78  DIV1      VALUE 100 / 3.
  21          78  NUM2      VALUE 1 + 2 * 3.
>> Error: Invalid syntax

run_misc.at-13127-prog.cob:19.57:
  16          01  DOG       CONSTANT  'Dog '.
  17          01  YARD      CONSTANT  CAT & "& " & DOG.
  18          78  HUN       VALUE 10 * (10 + LENGTH OF PICX) + 12.35-2+3.
  19 >        78  HUN2      VALUE HUN * (10 + LENGTH OF PICX) -4.
----                                                            ^
  20          78  DIV1      VALUE 100 / 3.
  21          78  NUM2      VALUE 1 + 2 * 3.
>> Hint: Missing FROM <subscripts>

run_misc.at-13127-prog.cob:20.31-20.32:
  17          01  YARD      CONSTANT  CAT & "& " & DOG.
  18          78  HUN       VALUE 10 * (10 + LENGTH OF PICX) + 12.35-2+3.
  19          78  HUN2      VALUE HUN * (10 + LENGTH OF PICX) -4.
  20 >        78  DIV1      VALUE 100 / 3.
----                                  ^
  21          78  NUM2      VALUE 1 + 2 * 3.
  22          01  CON3      CONSTANT (((1 + 2) * NUM2) - 4).
>> Error: Invalid syntax

run_misc.at-13127-prog.cob:20.34-20.35:
  17          01  YARD      CONSTANT  CAT & "& " & DOG.
  18          78  HUN       VALUE 10 * (10 + LENGTH OF PICX) + 12.35-2+3.
  19          78  HUN2      VALUE HUN * (10 + LENGTH OF PICX) -4.
  20 >        78  DIV1      VALUE 100 / 3.
----                                     ^
  21          78  NUM2      VALUE 1 + 2 * 3.
  22          01  CON3      CONSTANT (((1 + 2) * NUM2) - 4).
>> Error: Invalid syntax

run_misc.at-13127-prog.cob:20.34:
  17          01  YARD      CONSTANT  CAT & "& " & DOG.
  18          78  HUN       VALUE 10 * (10 + LENGTH OF PICX) + 12.35-2+3.
  19          78  HUN2      VALUE HUN * (10 + LENGTH OF PICX) -4.
  20 >        78  DIV1      VALUE 100 / 3.
----                                     ^
  21          78  NUM2      VALUE 1 + 2 * 3.
  22          01  CON3      CONSTANT (((1 + 2) * NUM2) - 4).
>> Hint: Missing FROM <subscripts>

run_misc.at-13127-prog.cob:21.29-21.30:
  18          78  HUN       VALUE 10 * (10 + LENGTH OF PICX) + 12.35-2+3.
  19          78  HUN2      VALUE HUN * (10 + LENGTH OF PICX) -4.
  20          78  DIV1      VALUE 100 / 3.
  21 >        78  NUM2      VALUE 1 + 2 * 3.
----                                ^
  22          01  CON3      CONSTANT (((1 + 2) * NUM2) - 4).
  23          01  CON4      CONSTANT AS 3.1416 + CON3.
>> Error: Invalid syntax

run_misc.at-13127-prog.cob:21.33-21.34:
  18          78  HUN       VALUE 10 * (10 + LENGTH OF PICX) + 12.35-2+3.
  19          78  HUN2      VALUE HUN * (10 + LENGTH OF PICX) -4.
  20          78  DIV1      VALUE 100 / 3.
  21 >        78  NUM2      VALUE 1 + 2 * 3.
----                                    ^
  22          01  CON3      CONSTANT (((1 + 2) * NUM2) - 4).
  23          01  CON4      CONSTANT AS 3.1416 + CON3.
>> Error: Invalid syntax

run_misc.at-13127-prog.cob:21.36-21.37:
  18          78  HUN       VALUE 10 * (10 + LENGTH OF PICX) + 12.35-2+3.
  19          78  HUN2      VALUE HUN * (10 + LENGTH OF PICX) -4.
  20          78  DIV1      VALUE 100 / 3.
  21 >        78  NUM2      VALUE 1 + 2 * 3.
----                                       ^
  22          01  CON3      CONSTANT (((1 + 2) * NUM2) - 4).
  23          01  CON4      CONSTANT AS 3.1416 + CON3.
>> Error: Invalid syntax

run_misc.at-13127-prog.cob:21.36:
  18          78  HUN       VALUE 10 * (10 + LENGTH OF PICX) + 12.35-2+3.
  19          78  HUN2      VALUE HUN * (10 + LENGTH OF PICX) -4.
  20          78  DIV1      VALUE 100 / 3.
  21 >        78  NUM2      VALUE 1 + 2 * 3.
----                                       ^
  22          01  CON3      CONSTANT (((1 + 2) * NUM2) - 4).
  23          01  CON4      CONSTANT AS 3.1416 + CON3.
>> Hint: Missing FROM <subscripts>

Considering: import/gnucobol/tests/testsuite.src/run_misc.at:13174:0
run_misc.at-13174-prog.cob:22.15:
  19               ON EXCEPTION DISPLAY 'NO ...'        UPON SYSERR.
  20          DISPLAY "This is also sent to SYSPUNCH " note UPON SYSPCH
  21               ON EXCEPTION DISPLAY ' ... SYSPUNCH' UPON SYSERR.
  22 >        STOP RUN RETURNING 0.
----                  ^
>> Hint: Missing .

run_misc.at-13174-prog.cob:22.16-22.25:
  19               ON EXCEPTION DISPLAY 'NO ...'        UPON SYSERR.
  20          DISPLAY "This is also sent to SYSPUNCH " note UPON SYSPCH
  21               ON EXCEPTION DISPLAY ' ... SYSPUNCH' UPON SYSERR.
  22 >        STOP RUN RETURNING 0.
----                   ^^^^^^^^^
>> Error: Invalid syntax

Considering: import/gnucobol/tests/testsuite.src/run_misc.at:13228:0
run_misc.at-13228-reference:1.6-1.7:
   1 > This is sent to PRINTER PIPE.
----         ^
   2   This is also sent to PRINTER PIPE.
   3   This is sent to PRINTER PRINT
>> Error: Unexpected indicator: `s'

run_misc.at-13228-reference:1.8-1.12:
   1 > This is sent to PRINTER PIPE.
----           ^^^^
   2   This is also sent to PRINTER PIPE.
   3   This is sent to PRINTER PRINT
>> Error: Invalid syntax

run_misc.at-13228-reference:2.6-2.7:
   1   This is sent to PRINTER PIPE.
   2 > This is also sent to PRINTER PIPE.
----         ^
   3   This is sent to PRINTER PRINT
   4   This is also sent to PRINTER PRINT
>> Error: Unexpected indicator: `s'

run_misc.at-13228-reference:3.6-3.7:
   1   This is sent to PRINTER PIPE.
   2   This is also sent to PRINTER PIPE.
   3 > This is sent to PRINTER PRINT
----         ^
   4   This is also sent to PRINTER PRINT
>> Error: Unexpected indicator: `s'

run_misc.at-13228-reference:4.6-4.7:
   1   This is sent to PRINTER PIPE.
   2   This is also sent to PRINTER PIPE.
   3   This is sent to PRINTER PRINT
   4 > This is also sent to PRINTER PRINT
----         ^
>> Error: Unexpected indicator: `s'

Considering: import/gnucobol/tests/testsuite.src/run_misc.at:13389:0
Considering: import/gnucobol/tests/testsuite.src/run_misc.at:13590:0
Considering: import/gnucobol/tests/testsuite.src/run_misc.at:13663:0
Considering: import/gnucobol/tests/testsuite.src/run_misc.at:13722:0
run_misc.at-13722-prog.cob:22.47:
  19                 compute doubleValue = doubleValue * 2
  20                      ON SIZE ERROR
  21                         display 'SIZE ERROR raised'
  22 >                               with no advancing upon syserr
----                                                  ^
  23                         end-display
  24                         display 'SIZE ERROR, last value = ' doubleValue
>> Hint: Missing END_PERFORM .

run_misc.at-13722-prog.cob:22.48-22.52:
  19                 compute doubleValue = doubleValue * 2
  20                      ON SIZE ERROR
  21                         display 'SIZE ERROR raised'
  22 >                               with no advancing upon syserr
----                                                   ^^^^
  23                         end-display
  24                         display 'SIZE ERROR, last value = ' doubleValue
>> Error: Invalid syntax

run_misc.at-13722-prog.cob:22.59:
  19                 compute doubleValue = doubleValue * 2
  20                      ON SIZE ERROR
  21                         display 'SIZE ERROR raised'
  22 >                               with no advancing upon syserr
----                                                              ^
  23                         end-display
  24                         display 'SIZE ERROR, last value = ' doubleValue
>> Hint: Missing .

run_misc.at-13722-prog.cob:23.22-23.33:
  20                      ON SIZE ERROR
  21                         display 'SIZE ERROR raised'
  22                                 with no advancing upon syserr
  23 >                       end-display
----                         ^^^^^^^^^^^
  24                         display 'SIZE ERROR, last value = ' doubleValue
  25                                 upon sysout
>> Warning: Invalid syntax

run_misc.at-13722-prog.cob:28.15-28.32:
  25                                 upon sysout
  26                         end-display
  27                         exit perform
  28 >                not ON SIZE ERROR
----                  ^^^^^^^^^^^^^^^^^
  29                         if doubleValue > lastdoubleValue
  30                            move doubleValue to lastdoubleValue
>> Error: Invalid syntax

run_misc.at-13722-prog.cob:38.14-38.25:
  35                            end-display
  36                            exit perform
  37                         end-if
  38 >               end-compute
----                 ^^^^^^^^^^^
  39              end-perform
  40              if not (counter >= 1023 and <=1025)
>> Error: Invalid syntax

Considering: import/gnucobol/tests/testsuite.src/run_misc.at:13768:0
Considering: import/gnucobol/tests/testsuite.src/run_misc.at:13799:0
Considering: import/gnucobol/tests/testsuite.src/run_misc.at:13880:0
Considering: import/gnucobol/tests/testsuite.src/run_misc.at:13943:0
run_misc.at-13943-prog.cob:10.17-10.22:
   7             88 EXT-MODUS  VALUES 3, 4.
   8          LINKAGE SECTION.
   9          PROCEDURE DIVISION.
  10 >            GO TO ENTRY 'STMT05'.
----                    ^^^^^
  11          MAIN.
  12              GO TO ENTRY 'STMT01'
>> Error: Invalid syntax

run_misc.at-13943-prog.cob:12.17-12.22:
   9          PROCEDURE DIVISION.
  10              GO TO ENTRY 'STMT05'.
  11          MAIN.
  12 >            GO TO ENTRY 'STMT01'
----                    ^^^^^
  13                          'STMT02'
  14                          'STMT03'
>> Error: Invalid syntax

run_misc.at-13943-prog.cob:20.7-20.12:
  17              DEPENDING ON JUMP-ENTRY
  18              DISPLAY 'NOT JUMPED'
  19              GOBACK.
  20 >        ENTRY FOR GO TO 'STMT01'
----          ^^^^^
  21              DISPLAY 'STMT01'
  22          ENTRY FOR GO TO 'STMT02'
>> Error: Invalid syntax

run_misc.at-13943-prog.cob:20.23-20.31:
  17              DEPENDING ON JUMP-ENTRY
  18              DISPLAY 'NOT JUMPED'
  19              GOBACK.
  20 >        ENTRY FOR GO TO 'STMT01'
----                          ^^^^^^^^
  21              DISPLAY 'STMT01'
  22          ENTRY FOR GO TO 'STMT02'
>> Error: Invalid syntax

run_misc.at-13943-prog.cob:22.7-22.12:
  19              GOBACK.
  20          ENTRY FOR GO TO 'STMT01'
  21              DISPLAY 'STMT01'
  22 >        ENTRY FOR GO TO 'STMT02'
----          ^^^^^
  23              PERFORM 3 TIMES
  24          ENTRY FOR GO TO 'STMT03'
>> Error: Invalid syntax

run_misc.at-13943-prog.cob:22.23-22.31:
  19              GOBACK.
  20          ENTRY FOR GO TO 'STMT01'
  21              DISPLAY 'STMT01'
  22 >        ENTRY FOR GO TO 'STMT02'
----                          ^^^^^^^^
  23              PERFORM 3 TIMES
  24          ENTRY FOR GO TO 'STMT03'
>> Error: Invalid syntax

run_misc.at-13943-prog.cob:24.7-24.12:
  21              DISPLAY 'STMT01'
  22          ENTRY FOR GO TO 'STMT02'
  23              PERFORM 3 TIMES
  24 >        ENTRY FOR GO TO 'STMT03'
----          ^^^^^
  25                 DISPLAY 'STMT03'
  26          ENTRY FOR GO TO 'STMT04'  DISPLAY 'STMT04'
>> Error: Invalid syntax

run_misc.at-13943-prog.cob:24.23-24.31:
  21              DISPLAY 'STMT01'
  22          ENTRY FOR GO TO 'STMT02'
  23              PERFORM 3 TIMES
  24 >        ENTRY FOR GO TO 'STMT03'
----                          ^^^^^^^^
  25                 DISPLAY 'STMT03'
  26          ENTRY FOR GO TO 'STMT04'  DISPLAY 'STMT04'
>> Error: Invalid syntax

run_misc.at-13943-prog.cob:26.7-26.12:
  23              PERFORM 3 TIMES
  24          ENTRY FOR GO TO 'STMT03'
  25                 DISPLAY 'STMT03'
  26 >        ENTRY FOR GO TO 'STMT04'  DISPLAY 'STMT04'
----          ^^^^^
  27                 IF EXT-MODUS EXIT PERFORM END-IF
  28              END-PERFORM
>> Error: Invalid syntax

run_misc.at-13943-prog.cob:26.23-26.31:
  23              PERFORM 3 TIMES
  24          ENTRY FOR GO TO 'STMT03'
  25                 DISPLAY 'STMT03'
  26 >        ENTRY FOR GO TO 'STMT04'  DISPLAY 'STMT04'
----                          ^^^^^^^^
  27                 IF EXT-MODUS EXIT PERFORM END-IF
  28              END-PERFORM
>> Error: Invalid syntax

run_misc.at-13943-prog.cob:29.7-29.12:
  26          ENTRY FOR GO TO 'STMT04'  DISPLAY 'STMT04'
  27                 IF EXT-MODUS EXIT PERFORM END-IF
  28              END-PERFORM
  29 >        ENTRY FOR GO TO 'STMT05'
----          ^^^^^
  30              DISPLAY 'STMT05'
  31              SUBTRACT 1 FROM JUMP-ENTRY
>> Error: Invalid syntax

run_misc.at-13943-prog.cob:29.23-29.31:
  26          ENTRY FOR GO TO 'STMT04'  DISPLAY 'STMT04'
  27                 IF EXT-MODUS EXIT PERFORM END-IF
  28              END-PERFORM
  29 >        ENTRY FOR GO TO 'STMT05'
----                          ^^^^^^^^
  30              DISPLAY 'STMT05'
  31              SUBTRACT 1 FROM JUMP-ENTRY
>> Error: Invalid syntax

Considering: import/gnucobol/tests/testsuite.src/run_misc.at:14022:0
Considering: import/gnucobol/tests/testsuite.src/run_misc.at:14053:0
Considering: import/gnucobol/tests/testsuite.src/run_misc.at:14089:0
Considering: import/gnucobol/tests/testsuite.src/run_misc.at:14174:0
Considering: import/gnucobol/tests/testsuite.src/run_misc.at:14173:0
Considering: import/gnucobol/tests/testsuite.src/run_misc.at:14278:0
run_misc.at-14278-prog.cob:16.23-16.30:
  13   
  14         *    We use a simple wrapper to make it _less_ likely that the
  15         *    following "real test" SIGSEGVs during MOVE
  16 >            CALL STATIC "progt".
----                          ^^^^^^^
  17   
  18         *    we don't expect to ever get here - but this creates more
>> Error: Invalid syntax

run_misc.at-14278-prog.cob:20.23-20.30:
  17   
  18         *    we don't expect to ever get here - but this creates more
  19         *    memory space to decrease the likelyness of a SIGSEGV more
  20 >            CALL STATIC "dummy".
----                          ^^^^^^^
  21   
  22              GOBACK.
>> Error: Invalid syntax

Considering: import/gnucobol/tests/testsuite.src/run_misc.at:14347:0
run_misc.at-14347-prog.c:5.6-5.7:
   2   #include <stdio.h>
   3   #include <libcob.h>
   4   
   5 > #define COUNT_OF(x) (sizeof(x)/sizeof(x[0]))
----         ^
   6   
   7   struct verify_t {
>> Error: Unexpected indicator: `e'

run_misc.at-14347-prog.c:5.8-5.16:
   2   #include <stdio.h>
   3   #include <libcob.h>
   4   
   5 > #define COUNT_OF(x) (sizeof(x)/sizeof(x[0]))
----           ^^^^^^^^
   6   
   7   struct verify_t {
>> Error: Invalid syntax

run_misc.at-14347-prog.c:9.6-9.7:
   6   
   7   struct verify_t {
   8     char *prog, *packver_prog;
   9 >   int patchlev_prog;
----         ^
  10   } verify[] = {
  11   #include "testdata.h"
>> Error: Unexpected indicator: `p'

run_misc.at-14347-prog.c:10.6-10.7:
   7   struct verify_t {
   8     char *prog, *packver_prog;
   9     int patchlev_prog;
  10 > } verify[] = {
----         ^
  11   #include "testdata.h"
  12   };
>> Error: Unexpected indicator: `f'

run_misc.at-14347-prog.c:15.6-15.7:
  12   };
  13   
  14   int
  15 > main(int argc, char *argv[])
----         ^
  16   {
  17     struct verify_t *p;
>> Error: Unexpected indicator: `n'

run_misc.at-14347-prog.c:17.6-17.7:
  14   int
  15   main(int argc, char *argv[])
  16   {
  17 >   struct verify_t *p;
----         ^
  18     for( p=verify; p < verify + COUNT_OF(verify); p++ ) {
  19       cob_check_version(p->prog, p->packver_prog, p->patchlev_prog);
>> Error: Unexpected indicator: `c'

run_misc.at-14347-prog.c:19.6-19.7:
  16   {
  17     struct verify_t *p;
  18     for( p=verify; p < verify + COUNT_OF(verify); p++ ) {
  19 >     cob_check_version(p->prog, p->packver_prog, p->patchlev_prog);
----         ^
  20     }
  21     return 0;
>> Error: Unexpected indicator: `b'

run_misc.at-14347-prog.c:21.6-21.7:
  18     for( p=verify; p < verify + COUNT_OF(verify); p++ ) {
  19       cob_check_version(p->prog, p->packver_prog, p->patchlev_prog);
  20     }
  21 >   return 0;
----         ^
  22   }
>> Error: Unexpected indicator: `r'

Considering: import/gnucobol/tests/testsuite.src/run_misc.at:14426:0
run_misc.at-14426-prog.cob:8.24:
   5          WORKING-STORAGE SECTION.
   6          01 n pic 99 value 89.
   7          01 m pic 99 value 0.
   8 >        01 variable usage signed-int value 0.
----                           ^
   9             88 a-one value 1.
  10             88 a-two value 2.
>> Hint: Missing BINARY

run_misc.at-14426-prog.cob:8.25-8.35:
   5          WORKING-STORAGE SECTION.
   6          01 n pic 99 value 89.
   7          01 m pic 99 value 0.
   8 >        01 variable usage signed-int value 0.
----                            ^^^^^^^^^^
   9             88 a-one value 1.
  10             88 a-two value 2.
>> Error: Invalid syntax

Considering: import/gnucobol/tests/testsuite.src/run_misc.at:14543:0<|MERGE_RESOLUTION|>--- conflicted
+++ resolved
@@ -3170,78 +3170,6 @@
 
 Considering: import/gnucobol/tests/testsuite.src/run_misc.at:7163:0
 Considering: import/gnucobol/tests/testsuite.src/run_misc.at:7188:0
-<<<<<<< HEAD
-run_misc.at-7188-prog.cob:6.27-6.29:
-   3          PROGRAM-ID.      prog.
-   4   
-   5          PROCEDURE DIVISION.
-   6 >            DISPLAY "hello" AT COLUMN 500
-----                              ^^
-   7                  ON EXCEPTION
-   8                      GOBACK RETURNING 0
->> Error: Invalid syntax
-
-run_misc.at-7188-prog.cob:7.15-7.27:
-   4   
-   5          PROCEDURE DIVISION.
-   6              DISPLAY "hello" AT COLUMN 500
-   7 >                ON EXCEPTION
-----                  ^^^^^^^^^^^^
-   8                      GOBACK RETURNING 0
-   9                  NOT ON EXCEPTION
->> Error: Invalid syntax
-
-=======
-run_misc.at-7188-prog.cob:8.25:
-   5          PROCEDURE DIVISION.
-   6              DISPLAY "hello" AT COLUMN 500
-   7                  ON EXCEPTION
-   8 >                    GOBACK RETURNING 0
-----                            ^
-   9                  NOT ON EXCEPTION
-  10                      GOBACK RETURNING 1
->> Hint: Missing .
-
-run_misc.at-7188-prog.cob:8.26-8.35:
-   5          PROCEDURE DIVISION.
-   6              DISPLAY "hello" AT COLUMN 500
-   7                  ON EXCEPTION
-   8 >                    GOBACK RETURNING 0
-----                             ^^^^^^^^^
-   9                  NOT ON EXCEPTION
-  10                      GOBACK RETURNING 1
->> Error: Invalid syntax
-
-run_misc.at-7188-prog.cob:8.37:
-   5          PROCEDURE DIVISION.
-   6              DISPLAY "hello" AT COLUMN 500
-   7                  ON EXCEPTION
-   8 >                    GOBACK RETURNING 0
-----                                        ^
-   9                  NOT ON EXCEPTION
-  10                      GOBACK RETURNING 1
->> Hint: Missing .
-
->>>>>>> f80c4599
-run_misc.at-7188-prog.cob:9.15-9.31:
-   6              DISPLAY "hello" AT COLUMN 500
-   7                  ON EXCEPTION
-   8                      GOBACK RETURNING 0
-   9 >                NOT ON EXCEPTION
-----                  ^^^^^^^^^^^^^^^^
-  10                      GOBACK RETURNING 1
-  11              END-DISPLAY
->> Error: Invalid syntax
-
-run_misc.at-7188-prog.cob:11.11-11.22:
-   8                      GOBACK RETURNING 0
-   9                  NOT ON EXCEPTION
-  10                      GOBACK RETURNING 1
-  11 >            END-DISPLAY
-----              ^^^^^^^^^^^
-  12              .
->> Error: Invalid syntax
-
 Considering: import/gnucobol/tests/testsuite.src/run_misc.at:7229:0
 Considering: import/gnucobol/tests/testsuite.src/run_misc.at:7267:0
 Considering: import/gnucobol/tests/testsuite.src/run_misc.at:7296:0
