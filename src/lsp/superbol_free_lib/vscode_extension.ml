--- conflicted
+++ resolved
@@ -18,24 +18,16 @@
 let vscode_engine = "1.64.0"
 
 
-<<<<<<< HEAD
-let marketplace = Manifest.marketplace
-    "OCamlPro"
-=======
 let marketplace =
   Manifest.marketplace
     "OCamlPro"
     ~icon:"images/superbol-128.png"
->>>>>>> ef71b384
     ~categories: [
       "Formatters" ;
       "Programming Languages" ;
       "Linters" ;
       "Snippets" ;
-<<<<<<< HEAD
       "Debuggers";
-=======
->>>>>>> ef71b384
       "Other";
     ]
 
