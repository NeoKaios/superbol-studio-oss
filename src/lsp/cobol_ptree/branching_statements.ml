(**************************************************************************)
(*                                                                        *)
(*                        SuperBOL OSS Studio                             *)
(*                                                                        *)
(*  Copyright (c) 2022-2023 OCamlPro SAS                                  *)
(*                                                                        *)
(* All rights reserved.                                                   *)
(* This source code is licensed under the GNU Affero General Public       *)
(* License version 3 found in the LICENSE.md file in the root directory   *)
(* of this source tree.                                                   *)
(*                                                                        *)
(**************************************************************************)

(** Potentially branching statements *)

open Common
open Numericals
open Terms
open Operands
open Simple_statements

(* --- *)

(* GOTO <target> *)
type goto_stmt =
  {
    goto_target: procedure_name with_loc;
  }
[@@deriving ord]

let pp_goto_stmt ppf { goto_target } =
  Fmt.pf ppf "@[GO TO @[%a@]" pp_procedure_name' goto_target

(* GOTO DEPENDING *)
type goto_depending_stmt =
  {
    goto_depending_targets: procedure_name with_loc nel;
    goto_depending_on: ident;
  }
[@@deriving ord]

let pp_goto_depending_stmt ppf { goto_depending_targets; goto_depending_on } =
  Fmt.pf ppf "@[GO TO @[%a@]@ DEPENDING ON %a"
    (NEL.pp ~fsep:"@ " pp_procedure_name') goto_depending_targets
    pp_ident goto_depending_on

(* RESUME *)

type resume_stmt =
  | ResumeNextStatement
  | ResumeTarget of procedure_name with_loc
[@@deriving ord]

let pp_resume_stmt ppf = function
  | ResumeNextStatement ->
      Fmt.pf ppf "RESUME AT NEXT STATEMENT"
  | ResumeTarget p ->
      Fmt.pf ppf "RESUME AT %a" pp_procedure_name' p

(* --- *)

(* Error/exception handlers *)
type handler =
  statements

and dual_handler =
  {
    dual_handler_pos: handler;                              (** positive case *)
    dual_handler_neg: handler;                              (** negative case *)
  }


(* EVAL *)
and evaluate_stmt =
  {
    eval_subjects: selection_subject list;
    eval_branches: evaluate_branch list;
    eval_otherwise: statements;
  }

and evaluate_branch =
  {
    eval_selection: selection_object list list;
    eval_actions: statements;
  }


(* PERFORM *)
and perform_target_stmt =
  {
    perform_target: procedure_name with_loc procedure_range;
    perform_mode: perform_mode option;
  }

and perform_inline_stmt =
  {
    perform_inline_mode: perform_mode option;
    perform_statements: statements;
  }

and perform_mode =
  | PerformNTimes of ident_or_intlit
  | PerformUntil of
      {
        with_test: stage option;
        until: condition option; (* None = UNTIL EXIT *)
      }
  | PerformVarying of
      {
        with_test: stage option;
        varying: varying_phrase with_loc;
        after: varying_phrase with_loc list;
      }
  | PerformForever (* GC/COBOL-IT extension *)

and varying_phrase =
  {
    varying_ident: ident;
    varying_from: ident_or_numlit;
    varying_by: ident_or_numlit option;
    varying_until: condition;
  }


(* SEARCH *)
and search_stmt =
  {
    search_item: qualname;
    search_varying: ident option;
    search_at_end: handler;
    search_when_clauses: search_when_clause with_loc list;
  }

and search_when_clause =
  {
    search_when_cond: condition;
    search_when_stmts: statements;
  }

(* SEARCH ALL *)
and search_all_stmt =
  {
    search_all_item: qualname;
    search_all_at_end: handler;
    search_all_conditions: search_condition list;
    search_all_action: statements;
  }


(* IF *)
and if_stmt =
  {
    condition: condition;
    then_branch: statements;
    else_branch: statements;
  }


(* ACCEPT *)
and accept_stmt =
  | AcceptGeneric of ident with_loc
  | AcceptFromDevice of
      {
        item: ident with_loc;
        device_item: name with_loc;
      }
  | AcceptTemporal of
      {
        item: ident with_loc;
        date_time: date_time;
      }
  | AcceptMisc of                                                       (* MF *)
      {
        item: ident with_loc;
        misc: accept_misc;
      }
  | AcceptMsgCount of name with_loc
  | AcceptScreen of
      {
        item: ident with_loc;
        clauses: accept_clause with_loc list;
        on_exception: dual_handler;
      }
  | AcceptFromEnv of                                                    (* MF *)
      {
        item: ident with_loc;
        env_item: ident_or_nonnum with_loc option;
        on_exception: dual_handler;
      }
  | AcceptFromArg of                                                    (* MF *)
      {
        item: ident with_loc;
        on_exception: dual_handler;
      }

and accept_misc =
  | AcceptLineNumber
  | AcceptLines
  | AcceptColumns
  | AcceptUserName
  | AcceptEscapeKey
  | AcceptExceptionStatus

and accept_clause =
  | AcceptAt of position
  | AcceptFromCRT                                                       (* MF *)
  | AcceptModeBlock                                                     (* MF *)
  | AcceptWith of accept_with_clause with_loc list                      (* MF *)

and accept_with_clause =
  | AcceptUpdate
  | AcceptAttribute of Data_descr.screen_attribute_clause



(*
DISPLAY id/lit+ UPON...? WITH...? END_DISP
DISPLAY id AT...? ON EXCEPT?
*)

and display_stmt =
  {
    display_items_clauses: display_items_clauses list; (* non-empty *)
    no_advancing: bool;
    on_exception: dual_handler;
  }

and display_items_clauses =
  {
    display_items: ident_or_literal list; (* non-empty *)
    display_clauses: display_clause with_loc list;
  }

and display_clause =
  | DisplayAt of position
  | DisplayUpon of display_target with_loc
  | DisplayModeIsBlock
  | DisplayWith of display_with_clause with_loc list

and display_target =
  | DisplayUponName of name with_loc
  | DisplayUponDeviceViaMnemonic of display_device_mnemonic with_loc

and display_device_mnemonic =
 | DisplayDeviceEnvName
 | DisplayDeviceEnvValue
 | DisplayDeviceArgNumber
 | DisplayDeviceCommandLine

and display_with_clause =
  | DisplayBlank of Data_descr.blank_clause
  | DisplayErase of Data_descr.erase_clause
  | DisplayAttribute of Data_descr.screen_attribute_clause



(* ADD & SUBTRACT *)
and basic_arithmetic_stmt =
  {
    basic_arith_operands: basic_arithmetic_operands;
    basic_arith_on_size_error: dual_handler;
  }


(* COMPUTE *)
and compute_stmt =
  {
    compute_targets: rounded_idents;
    compute_expr: expression;
    compute_on_size_error: dual_handler;
  }


(* DELETE *)
and delete_stmt =
  {
    delete_targets: name with_loc;
    delete_retry: retry_clause option;
    delete_on_invalid_key: dual_handler;
  }


(* DIVIDE *)
and divide_stmt =
  {
    divide_operands: divide_operands;
    divide_on_size_error: dual_handler;
  }


(* MULTIPLY *)
and multiply_stmt =
  {
    multiply_operands: multiply_operands;
    multiply_on_size_error: dual_handler;
  }


(* RECEIVE *)
and receive_stmt =
  {
    receive_name: name with_loc;                                        (* CD *)
    receive_kind: mcs_awaiting_item;
    receive_into: ident;
    receive_on_no_data: dual_handler;
  }


(* RETURN *)
and return_stmt =
  {
    return_file: name with_loc;
    return_into: ident with_loc option;
    return_at_end: dual_handler;
  }


(* REWRITE *)
and rewrite_stmt =
  {
    rewrite_to: write_target;
    rewrite_from: ident_or_literal option;
    rewrite_retry: retry_clause option;
    rewrite_lock: bool option;
    rewrite_invalid_key_handler: dual_handler;
  }


(* START *)
and start_stmt =
  {
    start_file: name with_loc;
    start_position: start_position option;
    start_on_invalid_key: dual_handler;
  }


(* STRING *)
and string_stmt =
  {
    string_sources: string_source list;
    string_target: ident;
    string_pointer: ident option;
    string_on_overflow: dual_handler;
  }


(* UNSTRING *)
and unstring_stmt =
  {
    unstring_source: ident;
    unstring_delimiters: unstring_delimiter list;
    unstring_targets: unstring_target list;
    unstring_pointer: ident option;
    unstring_tallying: ident option;
    unstring_on_overflow: dual_handler;
  }


(* WRITE *)
and write_stmt =
  {
    write_to: write_target;
    write_from: ident_or_literal option;
    write_advancing: advancing_phrase option;
    write_retry: retry_clause option;
    write_lock: bool option;
    write_error_handler: (write_error * dual_handler) option;
  }

and write_error =
  | WriteAtEndOfPage
  | WriteInvalidKey



(*
CALL id/lit USING...? RETURNING...? ON OVERFLOW (on-overflow - archaic)
CALL id/lit USING...? RETURNING...? ON EXCEPT (on-exception)

CALL (id/lit AS)? NESTED/id USING...? RETURNING...? (program-prototype)
*)

(* CALL *)
and call_stmt =
  {
    call_prefix: call_prefix;
    call_using: call_using_clause with_loc list;
    call_returning: ident with_loc option;
    call_error_handler: call_error_handler option;
  }

and call_prefix =
  | CallGeneral of ident_or_strlit
  | CallProto of
      {
        called: ident_or_strlit option;
        prototype: call_proto;
      }

and call_proto =
  | CallProtoIdent of ident
  | CallProtoNested

and call_error_handler =
  | CallOnOverflow of handler
  | CallOnException of dual_handler


(* READ *)
and read_stmt =
  {
    read_file: name with_loc;
    read_direction: read_direction option;
    read_into: ident option;
    read_lock_behavior: read_lock_behavior option;
    read_lock: bool option;
    read_key: qualname option;
    read_error_handler: (read_error * dual_handler) option;
  }

and read_error =
  | ReadAtEnd
  | ReadInvalidKey

and goback_stmt =
  {
    goback_raising : raising option;
    goback_returning: ident_or_intlit with_loc option;
  }

and statement =
  (* TODO: split composed high-level (that depend on statement), and basic
     statements *)
  (* TODO: term-like unification (long-term) *)
  | Accept of accept_stmt
  | Add of basic_arithmetic_stmt
  | Allocate of allocate_stmt
  | Alter of alter_stmt
  | Call of call_stmt
  | Cancel of ident_or_strlit list (* non-empty *)
  | Close of close_stmt
  | Compute of compute_stmt
  | Continue
  | Delete of delete_stmt
  | Disable of mcs_command_operands
  | Display of display_stmt
  | Divide of divide_stmt
  | Enable of mcs_command_operands
  | Enter of enter_stmt
  | Evaluate of evaluate_stmt
  | Exit of exit_stmt
  | Free of name with_loc list
  | Generate of name with_loc
  | GoTo of goto_stmt
  | GoToDepending of goto_depending_stmt
  | GoBack of goback_stmt
  | If of if_stmt
  | Initialize of initialize_stmt
  | Initiate of name with_loc list
  | Inspect of inspect_stmt
  | Invoke of invoke_stmt
  | LoneGoTo                                               (* COB85, obsolete *)
  | Merge of merge_stmt
  | Move of move_stmt
  | Multiply of multiply_stmt
  | NextSentence
  | Open of open_stmt
  | PerformTarget of perform_target_stmt
  | PerformInline of perform_inline_stmt
  | Purge of name with_loc
  | Raise of raise_operand
  | Read of read_stmt
  | Receive of receive_stmt
  | Release of release_stmt
  | Resume of resume_stmt
  | Return of return_stmt
  | Rewrite of rewrite_stmt
  | Search of search_stmt
  | SearchAll of search_all_stmt
  | Send of send_stmt
  | Set of set_stmt
  | Sort of sort_stmt
  | Start of start_stmt
  | Stop of stop_stmt
  | String of string_stmt
  | Subtract of basic_arithmetic_stmt
  | Suppress
  | Terminate of terminate_stmt
  | Transform of transform_stmt
  | Unlock of unlock_stmt
  | Unstring of unstring_stmt
  | Validate of ident list
  | Write of write_stmt

and statements = statement with_loc list
[@@deriving ord, show]

let pp_display_device_mnemonic ppf = function
  | DisplayDeviceEnvName -> Fmt.pf ppf "ENVIRONMENT-NAME"
  | DisplayDeviceEnvValue -> Fmt.pf ppf "ENVIRONMENT-VALUE"
  | DisplayDeviceArgNumber -> Fmt.pf ppf "ARGUMENT-NUMBER"
  | DisplayDeviceCommandLine -> Fmt.pf ppf "COMMAND-LINE"

let pp_display_target ppf = function
  | DisplayUponName nwl -> Fmt.pf ppf "UPON@ %a" (pp_with_loc pp_name) nwl
  | DisplayUponDeviceViaMnemonic mn ->
    Fmt.pf ppf "UPON@ %a" (pp_with_loc pp_display_device_mnemonic) mn

let pp_read_error ppf = function
  | ReadAtEnd -> Fmt.pf ppf "AT END"
  | ReadInvalidKey -> Fmt.pf ppf "INVALID KEY"

let pp_write_error ppf = function
  | WriteAtEndOfPage -> Fmt.pf ppf "AT EOP"
  | WriteInvalidKey -> Fmt.pf ppf "INVALID KEY"

let pp_call_proto ppf = function
  | CallProtoIdent i -> pp_ident ppf i
  | CallProtoNested -> Fmt.pf ppf "NESTED"

let pp_call_prefix ppf = function
  | CallGeneral i -> pp_ident_or_strlit ppf i
  | CallProto { called; prototype } ->
    Fmt.(option (pp_ident_or_strlit ++ any "@ AS@ ")) ppf called;
    pp_call_proto ppf prototype

let pp_dual_handler pp ?close ?(on = Fmt.any "ON EXCEPTION") ?off ppf
  { dual_handler_pos = p; dual_handler_neg = n }
=
  let off = Option.value ~default:Fmt.(any "NOT " ++ on) off in
  if p != [] then
    Fmt.(
      pf ppf "@ %a@ %a" on () (list ~sep:sp (pp_with_loc pp)) p
    );
  if n != [] then
    Fmt.(
      pf ppf "@ %a@ %a" off () (list ~sep:sp (pp_with_loc pp)) n
    );
  (* NOTE: We need the END-XXX even if there are no handler because otherwise
     there could be confusion. *)
  match close with
  | None -> ()
  | Some pp -> Fmt.sp ppf (); pp ppf ()

let pp_branching_stmt op ?pos ?neg pp_args pp_stmt ppf (args, clauses, dh) =
  Fmt.pf ppf "@[%s@;<1 2>%a" op (Fmt.box pp_args) args;
  Fmt.(list ~sep:nop (sp ++ box ~indent:2 (fun ppf pf -> pf ppf ())))
    ppf clauses;
  Option.iter (fun dh ->
    pp_dual_handler pp_stmt
      ?on:pos ?off:neg ~close:Fmt.(any "END-" ++ const string op)
      ppf dh) dh;
  Fmt.pf ppf "@]"

let opt_clause fmtt = function
  | Some opt -> [ Fmt.(const (sp ++ box fmtt) opt) ]
  | None -> []

let list_clause fmtt = function
  | [] -> []
  | xs -> [ Fmt.(const (sp ++ box fmtt)) xs ]

let pp_arithmetic_stmt op pp_operands pp_statement ppf (operands, on_size_error) =
  Fmt.pf ppf "@[%s%a" op pp_operands operands;
  pp_dual_handler pp_statement
    ~on:Fmt.(any "ON SIZE ERROR") ~close:Fmt.(any "END-" ++ const string op)
    ppf on_size_error;
  Fmt.pf ppf "@]"

let rec pp_handler ppf h = pp_statements ppf h

(* EVALUATE *)

and pp_evaluate_stmt ppf { eval_subjects; eval_branches; eval_otherwise } =
  Fmt.pf ppf "EVALUATE@ %a@ %a"
    Fmt.(list ~sep:(any "@ ALSO@ ") pp_selection_subject) eval_subjects
    Fmt.(list ~sep:sp pp_evaluate_branch) eval_branches;
  if eval_otherwise != [] then
    Fmt.pf ppf "@ WHEN@ OTHER@ %a" pp_statements eval_otherwise;
  Fmt.pf ppf "@ END-EVALUATE"

and pp_evaluate_branch ppf { eval_selection; eval_actions } =
  Fmt.pf ppf "WHEN@ %a@ %a"
    Fmt.(
      list ~sep:(any "@ WHEN@ ")
        (list ~sep:(any "@ ALSO@ ") pp_selection_object)
    ) eval_selection
    pp_statements eval_actions

(* PERFORM *)

and pp_perform_target_stmt ppf { perform_target; perform_mode } =
  Fmt.pf ppf "@[<hv>PERFORM@;<1 2>%a%a@]"
    (pp_procedure_range pp_procedure_name') perform_target
    Fmt.(option (sp ++ pp_perform_mode)) perform_mode

and pp_perform_inline_stmt ppf { perform_inline_mode; perform_statements } =
  Fmt.pf ppf "@[<v>@[PERFORM%a@]@;<1 2>%a@ END-PERFORM@]"
    Fmt.(option (sp ++ pp_perform_mode)) perform_inline_mode
    pp_statements perform_statements

and pp_perform_mode ppf = function
  | PerformForever -> Fmt.pf ppf "FOREVER"
  | PerformNTimes i -> Fmt.pf ppf "%a TIMES" pp_ident_or_intlit i
  | PerformUntil { with_test = _; until = None } ->
    Fmt.pf ppf "UNTIL EXIT"
  | PerformUntil { with_test; until = Some until } ->
    Fmt.(option (any " TEST " ++ pp_stage ++ sp)) ppf with_test;
    Fmt.pf ppf "UNTIL %a" pp_condition until
  | PerformVarying { with_test; varying; after } ->
    Fmt.(option (any " TEST " ++ pp_stage ++ sp)) ppf with_test;
    Fmt.pf ppf "VARYING %a"
      Fmt.(list ~sep:(any "@ AFTER ") (pp_with_loc pp_varying_phrase))
      (varying :: after);

and pp_varying_phrase ppf
  { varying_ident = vi; varying_from = vf; varying_by = vb; varying_until = vu}
=
  Fmt.pf ppf "%a FROM %a%a UNTIL %a"
    pp_ident vi
    pp_ident_or_numlit vf
    Fmt.(option (any " BY " ++ pp_ident_or_numlit)) vb
    pp_condition vu

(* SEARCH *)

and pp_search_stmt ppf { search_item = si; search_varying = sv;
                         search_at_end = h; search_when_clauses = swc } =
  Fmt.pf ppf "SEARCH %a" pp_qualname si;
  Fmt.(option (any "@ VARYING " ++ pp_ident)) ppf sv;
  List.iter (fun pf -> pf ppf ()) @@
  list_clause Fmt.(any "@ AT END " ++ box pp_handler) h;
  Fmt.(sp ++ list ~sep:sp (pp_with_loc pp_search_when_clause)) ppf swc;
  Fmt.pf ppf "@ END-SEARCH"

and pp_search_all_stmt ppf { search_all_item = si;
                             search_all_at_end = h;
                             search_all_conditions = c;
                             search_all_action = a } =
  Fmt.pf ppf "SEARCH ALL %a" pp_qualname si;
  List.iter (fun pf -> pf ppf ()) @@
  list_clause Fmt.(any "@ AT END " ++ box pp_handler) h;
  Fmt.(any "@ WHEN " ++ list ~sep:(any " AND@ ") pp_search_condition) ppf c;
  Fmt.(sp ++ pp_statements) ppf a;
  Fmt.pf ppf "@ END-SEARCH"

and pp_search_when_clause ppf { search_when_cond = c; search_when_stmts = w } =
  Fmt.pf ppf "WHEN %a@ %a" pp_condition c pp_statements w

(* IF *)

and pp_if_stmt ppf { condition = c; then_branch = t; else_branch = e } =
  let pp_then =
    Format.pp_print_custom_break
      ~fits:("", 0, "")
      ~breaks:("", -2, "THEN")
  in
  let e = match e with [] -> None | _ -> Some e in
  Fmt.pf ppf "@[<v>IF@[<hv>@ %a%t@]@;<1 2>%a%a@ END-IF@]"
    (Fmt.box pp_condition) c pp_then
    (Fmt.vbox pp_statements) t
    Fmt.(option (any "@ ELSE@;<1 2>" ++ vbox pp_statements)) e

(* ACCEPT *)

and pp_accept_stmt ppf = function
  | AcceptGeneric item -> Fmt.pf ppf "ACCEPT@ %a" (pp_with_loc pp_ident) item
  | AcceptFromDevice { item; device_item = di } ->
    Fmt.pf ppf "ACCEPT@ %a@ FROM@ %a"
      (pp_with_loc pp_ident) item
      (pp_with_loc pp_integer) di
  | AcceptTemporal { item; date_time = dt } ->
    Fmt.pf ppf "ACCEPT@ %a@ FROM@ %a"
      (pp_with_loc pp_ident) item
      pp_date_time dt
  | AcceptMisc { item; misc = m } ->
    Fmt.pf ppf "ACCEPT@ %a@ FROM@ %a"
      (pp_with_loc pp_ident) item
      pp_accept_misc m
  | AcceptMsgCount cnt ->
    Fmt.pf ppf "ACCEPT@ %a@ MESSAGE@ COUNT" (pp_with_loc pp_integer) cnt
  | AcceptScreen { item; clauses; on_exception } ->
    Fmt.pf ppf "@[ACCEPT@ %a" (pp_with_loc pp_ident) item;
    Fmt.pf ppf "@ %a"
      Fmt.(list (pp_with_loc pp_accept_clause)) clauses;
    pp_dual_handler pp_statement ~close:Fmt.(any "END-ACCEPT")
<<<<<<< HEAD
      ppf on_exception
  | AcceptFromEnv { item; env_item; on_exception } ->
    Fmt.pf ppf "@[ACCEPT@;<1 2>%a@ @[FROM "
      Fmt.(box (pp_with_loc pp_ident)) item;
    begin
      match env_item with
      | Some ei ->
        Fmt.pf ppf "ENVIRONMENT@;<1 2>%a"
          Fmt.(box (pp_with_loc pp_ident_or_nonnum)) ei
      | None ->
        Fmt.pf ppf "ENVIRONMENT-VALUE"
    end;
    pp_dual_handler pp_statement ~close:Fmt.(any "END-ACCEPT")
      ppf on_exception;
    Fmt.pf ppf "@]"
  | AcceptFromArg { item; on_exception } ->
    Fmt.pf ppf "@[ACCEPT@;<1 2>%a@ @[FROM ARGUMENT-VALUE"
      Fmt.(box (pp_with_loc pp_ident)) item;
=======
      ppf on_exception;
    Fmt.pf ppf "@]"
  | AcceptFromEnv { item; env_item = ei; on_exception } ->
    Fmt.pf ppf "@[ACCEPT@;<1 2>%a@ @[FROM ENVIRONMENT@;<1 2>%a"
      Fmt.(box (pp_with_loc pp_ident)) item
      Fmt.(box (pp_with_loc pp_ident_or_nonnum)) ei;
>>>>>>> f80c4599
    pp_dual_handler pp_statement ~close:Fmt.(any "END-ACCEPT")
      ppf on_exception;
    Fmt.pf ppf "@]"

and pp_accept_misc ppf = function
  | AcceptLineNumber -> Fmt.pf ppf "LINE NUMBER"
  | AcceptLines -> Fmt.pf ppf "LINES"
  | AcceptColumns -> Fmt.pf ppf "COLUMNS"
  | AcceptUserName -> Fmt.pf ppf "USER NAME"
  | AcceptEscapeKey -> Fmt.pf ppf "ESCAPE KEY"
  | AcceptExceptionStatus -> Fmt.pf ppf "EXCEPTION STATUS"

and pp_accept_clause ppf = function
  | AcceptAt position ->
    Fmt.pf ppf "AT@ %a" pp_position position
  | AcceptFromCRT ->
    Fmt.pf ppf "FROM@ CRT@"
  | AcceptModeBlock ->
    Fmt.pf ppf "MODE@ IS@ BLOCK@"
  | AcceptWith with_ ->
    Fmt.pf ppf "WITH@ %a"
      Fmt.(list ~sep:sp (pp_with_loc pp_accept_with_clause)) with_

and pp_accept_with_clause ppf = function
  | AcceptUpdate -> Fmt.pf ppf "UPDATE"
  | AcceptAttribute ac -> Data_descr.pp_screen_attribute_clause ppf ac



(* DISPLAY *)

and pp_display_stmt ppf
  { display_items_clauses; no_advancing; on_exception }
=
  Fmt.pf ppf "DISPLAY@ %a"
    Fmt.(list ~sep:sp pp_display_items_clauses) display_items_clauses;
  if no_advancing then Fmt.pf ppf "@ NO@ ADVANCING";
  pp_dual_handler pp_statement ~close:Fmt.(any "END-DISPLAY") ppf on_exception

and pp_display_items_clauses ppf
  { display_items; display_clauses }
=
  Fmt.pf ppf "%a%a"
    Fmt.(list ~sep:sp pp_ident_or_literal) display_items
    Fmt.(list ~sep:sp (pp_with_loc pp_display_clause)) display_clauses

and pp_display_clause ppf = function
 | DisplayAt p ->
   Fmt.pf ppf "AT@ %a" pp_position p
 | DisplayUpon dt ->
   Fmt.pf ppf "%a" (pp_with_loc pp_display_target) dt
 | DisplayModeIsBlock ->
   Fmt.pf ppf "MODE@ BLOCK@"
 | DisplayWith sc ->
   Fmt.(list ~sep:sp (pp_with_loc pp_display_with_clause)) ppf sc

and pp_display_with_clause ppf = function
  | DisplayBlank bc -> Data_descr.pp_blank_clause ppf bc
  | DisplayErase ec -> Data_descr.pp_erase_clause ppf ec
  | DisplayAttribute ac -> Data_descr.pp_screen_attribute_clause ppf ac



(* ADD & SUBTRACT *)

and pp_basic_arithmetic_stmt ~sep op ppf
  { basic_arith_operands = ops; basic_arith_on_size_error = dh }
=
  pp_arithmetic_stmt op (pp_basic_arithmetic_operands ~sep) pp_statement
    ppf (ops, dh)

(* CALL *)

and pp_call_stmt ppf
  { call_prefix = cp
  ; call_using = cu
  ; call_returning = returning
  ; call_error_handler = cho }
=
  let on, dh =
    match cho with
    | Some CallOnOverflow h ->
      Some (Fmt.any "ON OVERFLOW"), { dual_handler_pos = h; dual_handler_neg = [] }
    | Some CallOnException dh ->
      Some (Fmt.any "ON EXCEPTION"), dh
    | None ->
      None, { dual_handler_pos = []; dual_handler_neg  = [] }
  in
  Fmt.pf ppf "@[CALL %a" pp_call_prefix cp;
  if cu != [] then
    Fmt.pf ppf "@ USING@ %a"
      Fmt.(list ~sep:sp (pp_with_loc pp_call_using_clause)) cu;
  Option.iter (Fmt.pf ppf "@ RETURNING@ %a" (pp_with_loc pp_ident)) returning;
  pp_dual_handler pp_statement
    ?on ~close:Fmt.(any "END-CALL") ppf dh;
  Fmt.pf ppf "@]"

(* COMPUTE *)

and pp_compute_stmt ppf
  { compute_targets = ts; compute_expr = e; compute_on_size_error = dh}
=
  Fmt.pf ppf "@[COMPUTE@;<1 2>@[@[%a@] = @[%a@]@]"
    pp_rounded_idents ts pp_expression e;
  pp_dual_handler pp_statement
    ~on:Fmt.(any "ON SIZE ERROR") ~close:Fmt.(any "END-COMPUTE")
    ppf dh;
  Fmt.pf ppf "@]"

(* DELETE *)

and pp_delete_stmt ppf { delete_targets; delete_retry; delete_on_invalid_key} =
  Fmt.pf ppf "@[DELETE@;<1 2>@[%a%a@]"
    pp_name' delete_targets
    Fmt.(option (sp ++ pp_retry_clause)) delete_retry;
  pp_dual_handler pp_statement
    ~on:Fmt.(any "INVALID KEY") ~close:Fmt.(any "END-DELETE")
    ppf delete_on_invalid_key;
  Fmt.pf ppf "@]";

(* DIVIDE *)

and pp_divide_stmt ppf { divide_operands; divide_on_size_error = dh } =
  pp_arithmetic_stmt "DIVIDE" pp_divide_operands pp_statement
    ppf (divide_operands, dh)

(* MULTIPLY *)

and pp_multiply_stmt ppf { multiply_operands; multiply_on_size_error = dh } =
  pp_arithmetic_stmt "MULTIPLY" pp_multiply_operands pp_statement
    ppf (multiply_operands, dh)

(* READ *)

and pp_read_stmt ppf {
  read_file = rf; read_direction = rd; read_into = ri;
  read_lock_behavior = rlb; read_lock = rl; read_key = rk;
  read_error_handler = reh }
=
  let pp_with_lock ppf b =
    if b then Fmt.pf ppf "LOCK" else Fmt.pf ppf "NO LOCK"
  in
  let pp_read_header ppf (rf, rd, ri, rlb, b, k) =
    pp_name' ppf rf;
    Fmt.(option (sp ++ pp_read_direction)) ppf rd;
    Fmt.(option (any "@ INTO " ++ pp_ident)) ppf ri;
    Fmt.(option (sp ++ pp_read_lock_behavior)) ppf rlb;
    Fmt.(option (sp ++ pp_with_lock)) ppf b;
    Fmt.(option (sp ++ any "KEY " ++ pp_qualname)) ppf k
  in
  let pos = Option.map (fun (re, _) -> Fmt.const pp_read_error re) reh in
  let dh = Option.map snd reh in
  pp_branching_stmt "READ" ?pos pp_read_header pp_statement ppf
    ((rf, rd, ri, rlb, rl, rk), [], dh)

(* RECEIVE *)

and pp_receive_stmt ppf {
  receive_name = rn; receive_kind = rk; receive_into = ri;
  receive_on_no_data = dh }
=
  let pp_receive_header ppf (rn, rk, ri) =
    Fmt.pf ppf "%a@ %a@ INTO %a"
      pp_name' rn pp_mcs_awaiting_item rk pp_ident ri
  in
  pp_branching_stmt "RECEIVE" pp_receive_header pp_statement ppf
    ~pos:Fmt.(any "NO DATA") ~neg:Fmt.(any "DATA")
    ((rn, rk, ri), [], Some dh)

(* RETURN *)

and pp_return_stmt ppf
  { return_file = rf; return_into = ri; return_at_end = dh }
=
  let pp_return_header ppf (rn, ri) =
    pp_name' ppf rn;
    Fmt.(option (sp ++ any "INTO " ++ pp_with_loc pp_ident)) ppf ri
  in
  pp_branching_stmt "RETURN" pp_return_header pp_statement ppf
    ~pos:Fmt.(any "AT END") ((rf, ri), [], Some dh)

(* REWRITE *)

and pp_rewrite_stmt ppf {
  rewrite_to = rt; rewrite_from = rf; rewrite_retry = rr;
  rewrite_lock = rl; rewrite_invalid_key_handler = dh }
=
  let pp_with_lock ppf b =
    if b then Fmt.pf ppf "LOCK" else Fmt.pf ppf "NO LOCK"
  in
  let pp_rewrite_header ppf (rt, rf, rr, rl) =
    pp_write_target ppf rt;
    Fmt.(option (sp ++ any "FROM " ++ pp_ident_or_literal)) ppf rf;
    Fmt.(option (sp ++ pp_retry_clause)) ppf rr;
    Fmt.(option (sp ++ pp_with_lock)) ppf rl
  in
  pp_branching_stmt "REWRITE" pp_rewrite_header pp_statement ppf
    ~pos:Fmt.(any "INVALID KEY") ((rt, rf, rr, rl), [], Some dh)


(* START *)

and pp_start_stmt ppf
  { start_file = sf; start_position = sp; start_on_invalid_key = dh }
=
  let pp_start_header ppf (sf, sp) =
    pp_name' ppf sf;
    Fmt.(option (sp ++ pp_start_position)) ppf sp
  in
  pp_branching_stmt "START" pp_start_header pp_statement ppf
    ~pos:Fmt.(any "INVALID KEY") ((sf, sp), [], Some dh)


(* STRING *)

and pp_string_stmt ppf {
  string_sources = ss; string_target = st; string_pointer = sp;
  string_on_overflow = dh }
=
  let pp_string_header ppf (ss, st) =
    Fmt.pf ppf "%a@ INTO@ %a"
      Fmt.(list ~sep:sp pp_string_source) ss
      pp_ident st
  in
  pp_branching_stmt "STRING" pp_string_header pp_statement ppf
    ~pos:Fmt.(any "ON OVERFLOW") ((ss, st), (
      opt_clause Fmt.(any "POINTER " ++ pp_ident) sp
    ), Some dh)

(* UNSTRING *)

and pp_unstring_stmt ppf {
  unstring_source = us; unstring_delimiters = uds; unstring_targets = uts;
  unstring_pointer = up; unstring_tallying = ut; unstring_on_overflow = dh }
=
  pp_branching_stmt "UNSTRING" pp_ident pp_statement ppf
  ~pos:Fmt.(any "ON OVERFLOW") (us, (
    list_clause Fmt.(
      any "DELIMITED BY " ++ list ~sep:(any "OR@ ") pp_unstring_delimiter
    ) uds @
    list_clause Fmt.(any "INTO " ++ list ~sep:sp pp_unstring_target) uts @
    opt_clause Fmt.(any "POINTER " ++ pp_ident) up @
    opt_clause Fmt.(any "TALLYING " ++ pp_ident) ut
  ), Some dh)

(* WRITE *)

and pp_write_stmt ppf
  { write_to; write_from; write_advancing; write_retry; write_lock;
    write_error_handler = weh }
=
  let pos = Option.map (fun (we, _) -> Fmt.const pp_write_error we) weh in
  let dh = Option.map snd weh in
  pp_branching_stmt "WRITE" ?pos pp_write_target pp_statement ppf
    (write_to, (
      opt_clause Fmt.(any "FROM@ " ++ pp_ident_or_literal) write_from @
      opt_clause pp_advancing_phrase write_advancing @
      opt_clause pp_retry_clause write_retry @
      opt_clause
        Fmt.((fun ppf b -> if not b then pf ppf "NO ") ++ any "LOCK")
        write_lock
    ), dh)

and pp_statement ppf = function
  | Accept s -> pp_accept_stmt ppf s
  | Add s -> pp_basic_arithmetic_stmt ~sep:"TO" "ADD" ppf s
  | Allocate s -> pp_allocate_stmt ppf s
  | Alter s -> pp_alter_stmt ppf s
  | Call s -> pp_call_stmt ppf s
  | Cancel xs -> Fmt.pf ppf "CANCEL %a" Fmt.(list ~sep:sp pp_ident_or_strlit) xs
  | Close s -> pp_close_stmt ppf s
  | Compute s -> pp_compute_stmt ppf s
  | Continue -> Fmt.pf ppf "CONTINUE"
  | Delete s -> pp_delete_stmt ppf s
  | Disable ops -> Fmt.pf ppf "DISABLE %a" pp_mcs_command_operands ops
  | Display s -> pp_display_stmt ppf s
  | Divide s -> pp_divide_stmt ppf s
  | Enable ops -> Fmt.pf ppf "ENABLE %a" pp_mcs_command_operands ops
  | Enter s -> pp_enter_stmt ppf s
  | Evaluate s -> pp_evaluate_stmt ppf s
  | Exit s -> pp_exit_stmt ppf s
  | Free names ->
      Fmt.pf ppf "FREE@ @[%a@]" Fmt.(list ~sep:sp (pp_with_loc pp_name)) names
  | Generate name ->
      Fmt.pf ppf "GENERATE@ %a" (pp_with_loc pp_name) name
  | GoTo s -> pp_goto_stmt ppf s
  | GoToDepending s -> pp_goto_depending_stmt ppf s
  | GoBack s ->
    Fmt.pf ppf "GOBACK%a"
      Fmt.(option (sp ++ pp_raising)) s.goback_raising;
    Option.iter (Fmt.pf ppf "@ %a" (pp_with_loc pp_ident_or_intlit))
      s.goback_returning
  | If s -> pp_if_stmt ppf s
  | Initialize s -> pp_initialize_stmt ppf s
  | Initiate ns ->
      Fmt.pf ppf "INITIATE@ %a" Fmt.(list ~sep:sp (pp_with_loc pp_name)) ns
  | Inspect s -> pp_inspect_stmt ppf s
  | Invoke s -> pp_invoke_stmt ppf s
  | LoneGoTo -> Fmt.pf ppf "GO TO"
  | Merge s -> pp_merge_stmt ppf s
  | Move s -> pp_move_stmt ppf s
  | Multiply s -> pp_multiply_stmt ppf s
  | NextSentence -> Fmt.pf ppf "NEXT SENTENCE"
  | Open s -> pp_open_stmt ppf s
  | PerformInline s -> pp_perform_inline_stmt ppf s
  | PerformTarget s -> pp_perform_target_stmt ppf s
  | Purge n -> Fmt.pf ppf "PURGE %a" (pp_with_loc pp_name) n
  | Raise ro -> pp_raise_operand ppf ro
  | Read s -> pp_read_stmt ppf s
  | Receive s -> pp_receive_stmt ppf s
  | Release s -> pp_release_stmt ppf s
  | Resume s -> pp_resume_stmt ppf s
  | Return s -> pp_return_stmt ppf s
  | Rewrite s -> pp_rewrite_stmt ppf s
  | Search s -> pp_search_stmt ppf s
  | SearchAll s -> pp_search_all_stmt ppf s
  | Send s -> pp_send_stmt ppf s
  | Set s -> pp_set_stmt ppf s
  | Sort s -> pp_sort_stmt ppf s
  | Start s -> pp_start_stmt ppf s
  | Stop s -> pp_stop_stmt ppf s
  | String s -> pp_string_stmt ppf s
  | Subtract s -> pp_basic_arithmetic_stmt ~sep:"FROM" "SUBTRACT" ppf s
  | Suppress -> Fmt.pf ppf "SUPPRESS PRINTING"
  | Terminate s -> pp_terminate_stmt ppf s
  | Transform s -> pp_transform_stmt ppf s
  | Unlock s -> pp_unlock_stmt ppf s
  | Unstring s -> pp_unstring_stmt ppf s
  | Validate xs -> Fmt.pf ppf "VALIDATE %a" Fmt.(list ~sep:sp pp_ident) xs
  | Write s -> pp_write_stmt ppf s

and pp_statements ppf =
  Fmt.(vbox @@ list ~sep:sp (box (pp_with_loc pp_statement))) ppf

let pp_dump_statements = pp_statements<|MERGE_RESOLUTION|>--- conflicted
+++ resolved
@@ -667,54 +667,46 @@
 and pp_accept_stmt ppf = function
   | AcceptGeneric item -> Fmt.pf ppf "ACCEPT@ %a" (pp_with_loc pp_ident) item
   | AcceptFromDevice { item; device_item = di } ->
-    Fmt.pf ppf "ACCEPT@ %a@ FROM@ %a"
-      (pp_with_loc pp_ident) item
-      (pp_with_loc pp_integer) di
+      Fmt.pf ppf "ACCEPT@ %a@ FROM@ %a"
+        (pp_with_loc pp_ident) item
+        (pp_with_loc pp_integer) di
   | AcceptTemporal { item; date_time = dt } ->
-    Fmt.pf ppf "ACCEPT@ %a@ FROM@ %a"
-      (pp_with_loc pp_ident) item
-      pp_date_time dt
+      Fmt.pf ppf "ACCEPT@ %a@ FROM@ %a"
+        (pp_with_loc pp_ident) item
+        pp_date_time dt
   | AcceptMisc { item; misc = m } ->
-    Fmt.pf ppf "ACCEPT@ %a@ FROM@ %a"
-      (pp_with_loc pp_ident) item
-      pp_accept_misc m
+      Fmt.pf ppf "ACCEPT@ %a@ FROM@ %a"
+        (pp_with_loc pp_ident) item
+        pp_accept_misc m
   | AcceptMsgCount cnt ->
-    Fmt.pf ppf "ACCEPT@ %a@ MESSAGE@ COUNT" (pp_with_loc pp_integer) cnt
+      Fmt.pf ppf "ACCEPT@ %a@ MESSAGE@ COUNT" (pp_with_loc pp_integer) cnt
   | AcceptScreen { item; clauses; on_exception } ->
-    Fmt.pf ppf "@[ACCEPT@ %a" (pp_with_loc pp_ident) item;
-    Fmt.pf ppf "@ %a"
-      Fmt.(list (pp_with_loc pp_accept_clause)) clauses;
-    pp_dual_handler pp_statement ~close:Fmt.(any "END-ACCEPT")
-<<<<<<< HEAD
-      ppf on_exception
+      Fmt.pf ppf "@[ACCEPT@ %a" (pp_with_loc pp_ident) item;
+      Fmt.pf ppf "@ %a"
+        Fmt.(list (pp_with_loc pp_accept_clause)) clauses;
+      pp_dual_handler pp_statement ~close:Fmt.(any "END-ACCEPT")
+        ppf on_exception;
+      Fmt.pf ppf "@]";
   | AcceptFromEnv { item; env_item; on_exception } ->
-    Fmt.pf ppf "@[ACCEPT@;<1 2>%a@ @[FROM "
-      Fmt.(box (pp_with_loc pp_ident)) item;
-    begin
-      match env_item with
-      | Some ei ->
-        Fmt.pf ppf "ENVIRONMENT@;<1 2>%a"
-          Fmt.(box (pp_with_loc pp_ident_or_nonnum)) ei
-      | None ->
-        Fmt.pf ppf "ENVIRONMENT-VALUE"
-    end;
-    pp_dual_handler pp_statement ~close:Fmt.(any "END-ACCEPT")
-      ppf on_exception;
-    Fmt.pf ppf "@]"
+      Fmt.pf ppf "@[ACCEPT@;<1 2>%a@ @[FROM "
+        Fmt.(box (pp_with_loc pp_ident)) item;
+      begin
+        match env_item with
+        | Some ei ->
+            Fmt.pf ppf "ENVIRONMENT@;<1 2>%a"
+              Fmt.(box (pp_with_loc pp_ident_or_nonnum)) ei
+        | None ->
+            Fmt.pf ppf "ENVIRONMENT-VALUE"
+      end;
+      pp_dual_handler pp_statement ~close:Fmt.(any "END-ACCEPT")
+        ppf on_exception;
+      Fmt.pf ppf "@]"
   | AcceptFromArg { item; on_exception } ->
-    Fmt.pf ppf "@[ACCEPT@;<1 2>%a@ @[FROM ARGUMENT-VALUE"
-      Fmt.(box (pp_with_loc pp_ident)) item;
-=======
-      ppf on_exception;
-    Fmt.pf ppf "@]"
-  | AcceptFromEnv { item; env_item = ei; on_exception } ->
-    Fmt.pf ppf "@[ACCEPT@;<1 2>%a@ @[FROM ENVIRONMENT@;<1 2>%a"
-      Fmt.(box (pp_with_loc pp_ident)) item
-      Fmt.(box (pp_with_loc pp_ident_or_nonnum)) ei;
->>>>>>> f80c4599
-    pp_dual_handler pp_statement ~close:Fmt.(any "END-ACCEPT")
-      ppf on_exception;
-    Fmt.pf ppf "@]"
+      Fmt.pf ppf "@[ACCEPT@;<1 2>%a@ @[FROM ARGUMENT-VALUE"
+        Fmt.(box (pp_with_loc pp_ident)) item;
+      pp_dual_handler pp_statement ~close:Fmt.(any "END-ACCEPT")
+        ppf on_exception;
+      Fmt.pf ppf "@]"
 
 and pp_accept_misc ppf = function
   | AcceptLineNumber -> Fmt.pf ppf "LINE NUMBER"
