(**************************************************************************)
(*                                                                        *)
(*                        SuperBOL OSS Studio                             *)
(*                                                                        *)
(*  Copyright (c) 2022-2023 OCamlPro SAS                                  *)
(*                                                                        *)
(* All rights reserved.                                                   *)
(* This source code is licensed under the GNU Affero General Public       *)
(* License version 3 found in the LICENSE.md file in the root directory   *)
(* of this source tree.                                                   *)
(*                                                                        *)
(**************************************************************************)

open Cobol_common                                          (* Srcloc, Visitor *)
open Cobol_common.Srcloc.INFIX
open Cobol_parser.Tokens

module TOKTYP = struct
  type t = { index: int; name: string }
  let all: t list ref = ref []
  let mk: string -> t =
    let idx = ref 0 in
    fun name ->
      let res = { index = !idx; name } in
      incr idx;
      all := res :: !all;
      res
  let type_     = mk "type"
  let operator  = mk "operator"
  let variable  = mk "variable"
  let function_ = mk "function"
  let parameter = mk "parameter"
  let keyword   = mk "keyword"
  let string    = mk "string"
  let number    = mk "number"
  let namespace = mk "namespace"
  let decorator = mk "decorator"
  (* let modifier  = mk "modifier" *)
  let comment   = mk "comment"
  (* "class"; *)
  (* "enum"; *)
  (* "interface"; *)
  (* "struct"; *)
  (* "typeParameter"; *)
  (* "property"; *)
  (* "enumMember"; *)
  (* "event"; *)
  (* "method"; *)
  let macro     = mk "macro"
  (* "regexp"; *)
  let all =
    List.sort (fun a b -> b.index - a.index) !all |>
    List.rev_map (fun a -> a.name)
end

module TOKMOD = struct
  type t = { mask: int; name: string }
  let all: t list ref = ref []
  let mk: string -> t =
    let mask = ref 0b1 in
    fun name ->
      let res = { mask = !mask; name } in
      mask := !mask lsl 1;
      all := res :: !all;
      res
  let declaration    = mk "declaration"
  let definition     = mk "definition"
  let readonly       = mk "readonly"
  let modification   = mk "modification"
  (*"static";
    "deprecated";
    "abstract";
    "async";
    "documentation";*)
  let all =
    List.sort (fun a b -> b.mask - a.mask) !all |>
    List.rev_map (fun a -> a.name)
  type set = { flags: int }
  let none = { flags = 0b0 }
  let one { mask; _ } = { flags = mask }
  let union: t list -> set =
    List.fold_left (fun set m -> { flags = set.flags lor m.mask }) none
end

type token_type = TOKTYP.t
type token_modifiers = TOKMOD.set

let token_types = TOKTYP.all
let token_modifiers = TOKMOD.all

type semtok = {
  line: int;
  start: int;
  length: int;
  toktyp: token_type;
  tokmods: token_modifiers;
}

let semtok ?(tokmods = TOKMOD.none) toktyp lexloc =
  let range = Lsp_position.range_of_lexloc lexloc in
  let line = range.start.line in
  let start = range.start.character in
  let length = range.end_.character - start in
  { line; start; length; toktyp; tokmods }

let single_line_lexlocs_in ~filename =
  Srcloc.shallow_single_line_lexlocs_in ~ignore_invalid_filename:true ~filename

let acc_semtoks ~filename ?range ?tokmods toktyp loc acc =
  List.fold_left begin fun acc lexloc -> match range with
    | Some r when not (Lsp_position.intersects_lexloc r lexloc) -> acc
    | _ -> semtok toktyp ?tokmods lexloc :: acc
  end acc @@ single_line_lexlocs_in ~filename loc

type token_category =
  | ProgramName
  | ParagraphName
  | ProcName
  | Parameter
  | DataDecl
  | DataLevel
  | Var
  | VarModif
  | ReportName
  | ExceptionName
  | MnemonicName
  | FileName


(* TODO: incrementally build a map that associates locations in filename with
   token types and modifiers, and then extract the (sorted) list at the end.  In
   this way, we don't need to worry about the order in which parse-tree elements
   are visited.  If really needed, the accumulator may carry some context
   information that can be used in generic methods like `fold_name'`. *)
let semtoks_from_ptree ~filename ?range ptree =
  let open Cobol_ptree.Visitor in
  (* let open Cobol_ptree.Terms_visitor in *)
  (* let open Cobol_ptree.Operands_visitor in *)
  let open Cobol_common.Visitor in

  let acc_semtoks category loc acc =
    let toktyp, tokmods = match category with
      | ProgramName -> TOKTYP.string, TOKMOD.(union [definition; readonly])
      | ParagraphName -> TOKTYP.function_, TOKMOD.(one definition)
      | ProcName -> TOKTYP.function_, TOKMOD.none
      | Parameter -> TOKTYP.parameter, TOKMOD.none
      | DataDecl -> TOKTYP.variable, TOKMOD.(one declaration)
      | DataLevel -> TOKTYP.decorator, TOKMOD.none
      | Var -> TOKTYP.variable, TOKMOD.none
      | VarModif -> TOKTYP.variable, TOKMOD.(one modification)
      | ReportName
      | ExceptionName
      | MnemonicName
      | FileName -> TOKTYP.variable, TOKMOD.(one readonly)
    in
    acc_semtoks ~filename ?range ~tokmods toktyp loc acc
  in
  let add_name' name category acc =
    acc_semtoks category ~@name acc
  in
  let rec add_qualname (qn: Cobol_ptree.qualname) toktyp acc =
    match qn with
    | Name name ->
        add_name' name toktyp acc
    | Qual (name, qn) ->
        add_name' name toktyp acc |>
        add_qualname qn toktyp
  in
  let add_ident (id: Cobol_ptree.ident) toktyp acc =
    match id with
    | QualIdent {ident_name; _} -> add_qualname ~&ident_name toktyp acc
    | _ -> acc (* TODO *)
  in
  let add_ident' id = add_ident ~&id in
  let add_list add_fun l toktyp acc =
    List.fold_left (fun acc n -> add_fun n toktyp acc) acc l
  in
  let add_option add_fun v toktyp acc =
    match v with
    | None -> acc
    | Some v -> add_fun v toktyp acc
  in

  Cobol_ptree.Visitor.fold_compilation_group (object (self)
    inherit [semtok List.t] Cobol_ptree.Visitor.folder

    (* program-name *)
    method! fold_program_unit {program_name; _} acc = acc
      |> add_name' program_name ProgramName
      |> Visitor.do_children
    (* we call do_children, so we must ensure that
       the fold_name' does nothing,
       otherwise, there will be token overlap.

       Or we can override this method fold_program_unit to explicitly
       fold its every child and return Visitor.skip_children x.
       But by doing that for every method(which we need to override),
       we have to write a great amount of code... like rewriting
       the code of Cobol_ast.

    *)

    (*TODO: File/Report section*)

    method! fold_name' n acc =
      Visitor.skip_children @@ add_name' n Var acc

    (* data-name *)
    method! fold_data_name data_name acc =
      match data_name with
      | DataName n -> acc
          |> add_name' n DataDecl
          |> Visitor.skip_children
      | _ ->
          Visitor.do_children acc

    method! fold_rename_item {rename_level; rename_to;
                              rename_from; rename_thru } acc = acc
      (*|> Visitor.do_children*)
      (* We can remove the code below and return do_children directly*)
      |> fold_data_level' self rename_level
      |> add_name' rename_to DataDecl
      |> fold_qualname' self rename_from
      |> fold_qualname'_opt self rename_thru
      |> Visitor.skip_children

    method! fold_condition_name_item { condition_name_level;
                                       condition_name;
                                       condition_name_values;
                                       condition_name_alphabet;
                                       condition_name_when_false } acc = acc
      |> fold_data_level' self condition_name_level
      |> add_name' condition_name DataDecl
      |> fold_list ~fold:fold_condition_name_value self condition_name_values
      |> fold_name'_opt self condition_name_alphabet
      |> fold_literal_opt self condition_name_when_false
      |> Visitor.skip_children

    (* method! fold_data_clause dc acc = *)
    (*   match dc with *)
    (*   | DataRedefines name -> acc *)
    (*       |> add_name' name Var *)
    (*       |> Visitor.skip_children *)
    (*   | _ -> *)
    (*       Visitor.skip_children acc (\*Not implmented*\) *)

    (* data-level *)
    (* TODO: condition_name ??*)
    method! fold_data_level' dl acc = acc
      |> add_name' dl DataLevel
      |> Visitor.skip_children

    (* paragraph name *)
    method! fold_paragraph { paragraph_name; paragraph_is_section;
                             paragraph_segment; paragraph_sentences } acc =
      ignore paragraph_is_section; acc
      |> add_option add_name' paragraph_name ParagraphName
      (*|> Visitor.do_children*)
      |> fold_integer_opt self paragraph_segment
      |> fold_list ~fold:fold_statements' self paragraph_sentences
      |> Visitor.skip_children

    (* procedure using *)
    method! fold_by_reference { by_reference;
                                by_reference_optional } acc = acc
      |> add_name' by_reference Parameter
      (*|> Visitor.do_children*)
      |> fold_bool self by_reference_optional
      |> Visitor.skip_children

    method! fold_procedure_by_clause = function
      | ByReference _ ->
          Visitor.do_children
      | ByValue l -> fun x -> x
        |> add_list add_name' l Parameter
        |> Visitor.skip_children

    (* inline call of function *)
    method! fold_inline_call { call_fun; call_args } acc = acc
      |> add_name' call_fun ProcName
      |> fold_list ~fold:fold_effective_arg self call_args
      |> Visitor.skip_children

    (* Statement *)
    (* distinguish
       1 variable
       2 variable modified
       3 procedure-name
       4 report-name/file-name/exception-name/mnemonic-name *)
    (*TODO: maybe finer analysis*)

    method! fold_accept' {payload = accept_stmt; _} acc =
      match accept_stmt with
      | AcceptFromDevice { item; device_item } -> acc
          |> add_name' device_item MnemonicName
          (*|> Visitor.do_children*)
          |> fold_ident' self item
          |> Visitor.skip_children
      | AcceptGeneric _
      | AcceptTemporal _
      | AcceptMisc _
      | AcceptMsgCount _
<<<<<<< HEAD
      | AcceptAtScreen _
      | AcceptFromEnv _
      | AcceptFromArg _ ->
=======
      | AcceptScreen _
      | AcceptFromEnv _ ->
>>>>>>> f80c4599
          Visitor.do_children acc

    method! fold_allocate' {payload = { allocate_kind;
                                        allocate_initialized;
                                        allocate_returning }; _ } acc = acc
      |> fold_allocate_kind self allocate_kind
      |> fold_bool self allocate_initialized
      |> add_option add_ident' allocate_returning VarModif
      |> Visitor.skip_children

    method! fold_call' {payload = { call_prefix; call_using;
                                    call_returning;
                                    call_error_handler }; _} acc = acc
      |> fold_call_prefix self call_prefix
      |> fold_list ~fold:fold_call_using_clause' self call_using
      |> add_option add_ident' call_returning VarModif
      |> fold_option ~fold:fold_call_error_handler self call_error_handler
      |> Visitor.skip_children

    (*TODO: Cancel *)

    method! fold_close_phrase { close_item; close_format} acc = acc
      |> add_name' close_item FileName
      (*|> Visitor.do_children*)
      |> fold_option ~fold:fold_close_format self close_format
      |> Visitor.skip_children

    (* Add Compute Divide Multiply Subtract *)
    method! fold_rounded_ident { rounded_ident; rounded_rounding } acc = acc
      |> add_ident rounded_ident VarModif
      |> fold_rounding self rounded_rounding
      |> Visitor.skip_children

    method! fold_delete' {payload = { delete_targets; delete_retry;
                                      delete_on_invalid_key }; _} acc = acc
      |> add_name' delete_targets FileName
      (*|> Visitor.do_children*)
      |> fold_option ~fold:fold_retry_clause self delete_retry
      |> fold_dual_handler self delete_on_invalid_key
      |> Visitor.skip_children
(*
    method! fold_display' { payload; _ } acc =
      Visitor.do_children_and_then acc @@ match payload with
      | DisplayDevice { upon = Some { payload = DisplayUponName n; _ }; _ } ->
          add_name' n MnemonicName
      | _ ->
          Fun.id
*)
    (*TODO: Exit *)

    method! fold_free' names acc = acc
      |> add_list add_name' ~&names VarModif
      |> Visitor.skip_children

    method! fold_generate' name acc = acc
      |> add_name' ~&name VarModif
      |> Visitor.skip_children

    method! fold_procedure_name name acc = acc
      |> add_qualname name ProcName
      |> Visitor.skip_children

    method! fold_initialize' {payload = { init_items; init_filler; init_category;
                                          init_replacings; init_to_default }; _} acc = acc
      |> add_list add_ident init_items VarModif
      |> fold_bool self init_filler
      |> fold_option ~fold:fold_init_category self init_category
      |> fold_list ~fold:fold_init_replacing self init_replacings
      |> fold_bool self init_to_default
      |> Visitor.skip_children

    method! fold_initiate' { payload = names; _} acc = acc
      |> add_list add_name' names ReportName
      |> Visitor.skip_children

    method! fold_tallying { tallying_target; tallying_clauses } acc = acc
      |> add_qualname ~&(tallying_target.ident_name) VarModif
      |> fold_list ~fold:fold_tallying_clause' self tallying_clauses
      |> Visitor.skip_children

    method! fold_inspect' { payload = { inspect_item; inspect_spec }; _} acc = acc
      |> add_ident inspect_item VarModif
      |> fold_inspect_spec self inspect_spec
      |> Visitor.skip_children

    (*TODO: Invoke *)

    method! fold_move' {payload = move_stmt; _} acc =
      match move_stmt with
      | MoveSimple { from; to_ } -> acc
          |> fold_ident_or_literal self from
          |> add_list add_ident to_ VarModif
          |> Visitor.skip_children
      | MoveCorresponding { from; to_ } -> acc
          |> fold_ident self from
          |> add_list add_ident to_ VarModif
          |> Visitor.skip_children

    method! fold_named_file_option {named_file_name;
                                    named_file_option} acc = acc
      |> add_name' named_file_name FileName
      (*|> Visitor.do_children*)
      |> fold_option ~fold:fold_file_option self named_file_option
      |> Visitor.skip_children

    method! fold_varying_phrase { varying_ident; varying_from;
                                  varying_by; varying_until } acc = acc
      |> add_ident varying_ident VarModif
      |> fold_ident_or_numlit self varying_from
      |> fold_option ~fold:fold_ident_or_numlit self varying_by
      |> fold_condition self varying_until
      |> Visitor.skip_children

    method! fold_raise' {payload = raise_stmt; _} acc =
      match raise_stmt with
      | RaiseIdent _ -> Visitor.do_children acc
      | RaiseException name -> acc
          |> add_name' name ExceptionName
          |> Visitor.skip_children

    method! fold_read' {payload = { read_file; read_direction;
                                    read_into; read_lock_behavior;
                                    read_lock; read_key;
                                    read_error_handler }; _} acc = acc
      |> add_name' read_file FileName
      |> fold_option ~fold:fold_read_direction self read_direction
      |> add_option add_ident read_into VarModif
      |> fold_option ~fold:fold_read_lock_behavior self read_lock_behavior
      |> fold_option ~fold:fold_bool self read_lock
      |> fold_option ~fold:fold_qualname self read_key
      |> fold_option ~fold:fold_read_error_handler self read_error_handler
      |> Visitor.skip_children

    (* TODO: RELEASE *)

    method! fold_return' {payload = {return_file; return_into;
                                     return_at_end}; _} acc = acc
      |> add_name' return_file FileName
      |> add_option add_ident' return_into VarModif
      |> fold_dual_handler self return_at_end
      |> Visitor.skip_children

    method! fold_write_target write_target acc =
      match write_target with
      | WriteTargetName _ -> Visitor.do_children acc
      | WriteTargetFile name -> acc
          |> add_name' name FileName
          |> Visitor.skip_children

    method! fold_search' { payload = { search_item;
                                       search_varying;
                                       search_at_end;
                                       search_when_clauses }; _ } acc = acc
      |> fold_qualname self search_item
      |> add_option add_ident search_varying VarModif
      |> fold_statements self search_at_end
      |> fold_list ~fold:fold_search_when_clause' self search_when_clauses
      |> Visitor.skip_children

    method! fold_set_switch_spec {set_switch_targets;
                                  set_switch_value } acc = acc
      |> add_list add_ident set_switch_targets MnemonicName (*TODO: ident??*)
      |> fold_on_off self set_switch_value
      |> Visitor.skip_children

    method! fold_set_condition_spec { set_condition_targets;
                                      set_condition_value } acc = acc
      |> add_list add_ident set_condition_targets VarModif
      |> fold_bool self set_condition_value
      |> Visitor.skip_children

    method! fold_set' {payload = set_stmt;_ } acc =
      match set_stmt with
      | SetAmbiguous { targets; set_method; value} -> acc
          |> add_list add_ident targets VarModif
          |> fold_set_ambiguous_method self set_method
          |> fold_expression self value
          |> Visitor.skip_children
      | SetSwitch _ (*TODO*)
      | SetCondition _
      | SetEntry _
      | SetAttribute _
      | SetLocale _
      | SetSavedException ->
          Visitor.do_children acc
      | SetSaveLocale { target; locale } -> acc
          |> add_ident target VarModif
          |> fold_set_save_locale self locale
          |> Visitor.skip_children
      | SetFloatContent { targets; content; sign } -> acc
          |> add_list add_ident targets VarModif
          |> fold_float_content self content
          |> fold_option ~fold:fold_sign self sign
          |> Visitor.skip_children
      | SetEnvironment { variable; value } -> acc
          |> fold_ident_or_literal self variable
          |> fold_ident_or_literal self value
          |> Visitor.skip_children

    method! fold_start' {payload = {start_file; start_position;
                                    start_on_invalid_key }; _} acc = acc
      |> add_name' start_file FileName
      (*|> Visitor.do_children*)
      |> fold_option ~fold:fold_start_position self start_position
      |> fold_dual_handler self start_on_invalid_key
      |> Visitor.skip_children

    method! fold_string_stmt' {payload = {string_sources;
                                          string_target;
                                          string_pointer;
                                          string_on_overflow}; _} acc = acc
      |> fold_list ~fold:fold_string_source self string_sources
      |> add_ident string_target VarModif
      |> fold_option ~fold:fold_ident self string_pointer
      |> fold_dual_handler self string_on_overflow
      |> Visitor.skip_children

    method! fold_terminate' {payload = names; _} acc = acc
      |> add_list add_name' names ReportName
      |> Visitor.skip_children

    method! fold_unlock' {payload = { unlock_file; unlock_record }; _} acc = acc
      |> add_name' unlock_file FileName
      (*|> Visitor.do_children*)
      |> fold_bool self unlock_record
      |> Visitor.skip_children

    method! fold_unstring_target { unstring_target;
                                   unstring_target_delimiter;
                                   unstring_target_count} acc = acc
      |> add_ident unstring_target VarModif
      |> add_option add_ident unstring_target_delimiter VarModif
      |> add_option add_ident unstring_target_count VarModif
      |> Visitor.skip_children

    (*TODO: Validate *)
    (*TODO: Merge, Sort*)

    (* (\* All qualname not colored yet will be marked as normal variable *\) *)
    (* method! fold_qualname qn acc = acc *)
    (*   |> add_qualname qn Var *)
    (*   |> Visitor.skip_children *)

  end) ptree [] |> List.rev

let semtoks_of_comments ~filename ?range rev_comments =
  rev_comments |>
  List.fold_left begin fun acc -> function
    | Cobol_preproc.Text.{ comment_loc = s, _ as lexloc; _ }
      when s.Lexing.pos_fname = filename &&
           Option.fold range
             ~some:(fun r -> Lsp_position.intersects_lexloc r lexloc)
             ~none:true ->
        semtok TOKTYP.comment lexloc :: acc
    | _ ->
        acc
  end []

let semtoks_of_ignored ~filename ?range rev_ignored =
  (* Decorate like comments, for lack of a better suited token type in the set
     of available ones.  This could be improved later with some client-side code
     or configuration.  *)
  rev_ignored |>
  List.fold_left begin fun acc ((s, _ ) as lexloc) ->
    if s.Lexing.pos_fname = filename &&
       Option.fold range
         ~some:(fun r -> Lsp_position.intersects_lexloc r lexloc)
         ~none:true
    then semtok TOKTYP.comment lexloc :: acc
    else acc
  end []

let semtoks_of_preproc_statements ~filename ?range pplog =
  List.rev @@ List.fold_left begin fun acc -> function
    | Cobol_preproc.Trace.FileCopy { copyloc = loc; _ }
    | Cobol_preproc.Trace.Replace { replloc = loc }
    | Cobol_preproc.Trace.CompilerDirective { loc; _ } ->
        acc_semtoks ~filename ?range TOKTYP.macro loc acc
    | Cobol_preproc.Trace.Ignored { ignored_loc; _ } ->
        acc_semtoks ~filename ?range TOKTYP.comment ignored_loc acc
    | Cobol_preproc.Trace.Replacement _ ->
        acc
  end [] (Cobol_preproc.Trace.events pplog)

(** [semtoks_of_non_ambigious_tokens ~filename tokens] returns tokens that do
    not need to have more analyzing to get their type. *)
let semtoks_of_non_ambigious_tokens ~filename ?range tokens =
  List.rev @@ List.fold_left begin fun acc { payload = token; loc } ->
    let semtok_infos = match token with
      | WORD _ | WORD_IN_AREA_A _ -> None
      | ALPHANUM _ | ALPHANUM_PREFIX _ ->
          Some (TOKTYP.string, TOKMOD.none)
      | BOOLIT _
      | NULLIT _
      | NATLIT _ | SINTLIT _
      | FIXEDLIT _ | FLOATLIT _
      | DIGITS _
      | EIGHTY_EIGHT ->
          Some (TOKTYP.number, TOKMOD.none)
      | PICTURE_STRING _ ->
          Some (TOKTYP.type_, TOKMOD.(one declaration))
      | AMPERSAND | ASTERISK | COLON | DASH_SIGN | DOUBLE_ASTERISK | DOUBLE_COLON
      | EQ | GE | GT | LE | LPAR | LT | NE | PLUS_SIGN | RPAR | SLASH ->
          Some (TOKTYP.operator, TOKMOD.none)
      | PARAGRAPH | STATEMENT | PROGRAM |SECTION | DIVISION ->
          Some (TOKTYP.namespace, TOKMOD.none)
      | _ ->
          Some (TOKTYP.keyword, TOKMOD.none)
    in
    match semtok_infos with
    | None ->
        acc
    | Some (toktyp, tokmods) ->
        acc_semtoks ~filename ?range ~tokmods toktyp loc acc
  end [] tokens

let compare_semtoks first second =
  let cmp = Stdlib.compare first.line second.line in
  if cmp = 0
  then Stdlib.compare first.start second.start
  else cmp

let relative_semtoks semtoks =
  let data = Array.make (5 * List.length semtoks) 0 in
  ignore @@ List.fold_left begin fun (i, prev_line, prev_start) semtok ->
    data.(5 * i + 0) <- semtok.line - prev_line;
    data.(5 * i + 1) <- semtok.start -
                        if semtok.line = prev_line then prev_start else 0;
    data.(5 * i + 2) <- semtok.length;
    data.(5 * i + 3) <- semtok.toktyp.index;
    data.(5 * i + 4) <- semtok.tokmods.flags;
    (succ i, semtok.line, semtok.start)
  end (0, 0, 0) semtoks;
  data

let ensure_sorted name ~filename cmp l =
  let rec unsorted_pair = function
    | [] | [_] -> None
    | x :: (y :: _ as tl) when cmp x y <= 0 -> unsorted_pair tl
    | x ::  y :: _ -> Some (x, y)
  in
  match unsorted_pair l with
  | None -> l
  | Some (x, y) ->
      Pretty.error "@[<2>** Internal@ note:@ semantic@ tokens@ in@ %s@ are@ \
                    not@ sorted.@ Two@ offenders@ are:@]@\n%a%a@." name
        Srcloc.pp_raw_loc (filename,
                           (x.line + 1, x.start),
                           (x.line + 1, x.start + x.length))
        Srcloc.pp_raw_loc (filename,
                           (y.line + 1, y.start),
                           (y.line + 1, y.start + y.length));
      List.fast_sort cmp l


let data ~filename ~range ~tokens ~pplog
    ~rev_comments ~rev_ignored ~ptree : int array =
  let semtoks1 = semtoks_of_non_ambigious_tokens ~filename ?range tokens in
  let semtoks2 = semtoks_from_ptree              ~filename ?range ptree in
  let semtoks3 = semtoks_of_comments             ~filename ?range rev_comments in
  let semtoks4 = semtoks_of_ignored              ~filename ?range rev_ignored in
  let semtoks5 = semtoks_of_preproc_statements   ~filename ?range pplog in
  (* NB: In *principle* all those lists are already sorted w.r.t lexical
     locations in [filename].  We just check that for now and raise a warning,
     in case. *)
  (* let semtoks1 = List.fast_sort compare_semtoks semtoks1 *)
  (* and semtoks2 = List.fast_sort compare_semtoks semtoks2 *)
  (* and semtoks3 = List.fast_sort compare_semtoks semtoks3 in *)
  let semtoks1 = ensure_sorted "nonambiguous" ~filename compare_semtoks semtoks1
  and semtoks2 = ensure_sorted "ptree"        ~filename compare_semtoks semtoks2
  and semtoks3 = ensure_sorted "comments"     ~filename compare_semtoks semtoks3
  and semtoks4 = ensure_sorted "ignored"      ~filename compare_semtoks semtoks4
  and semtoks5 = ensure_sorted "preproc"      ~filename compare_semtoks semtoks5 in
  relative_semtoks
    List.(merge compare_semtoks semtoks1 @@
          merge compare_semtoks semtoks2 @@
          merge compare_semtoks semtoks3 @@
          merge compare_semtoks semtoks4 @@ semtoks5)<|MERGE_RESOLUTION|>--- conflicted
+++ resolved
@@ -300,14 +300,9 @@
       | AcceptTemporal _
       | AcceptMisc _
       | AcceptMsgCount _
-<<<<<<< HEAD
-      | AcceptAtScreen _
+      | AcceptScreen _
       | AcceptFromEnv _
       | AcceptFromArg _ ->
-=======
-      | AcceptScreen _
-      | AcceptFromEnv _ ->
->>>>>>> f80c4599
           Visitor.do_children acc
 
     method! fold_allocate' {payload = { allocate_kind;
