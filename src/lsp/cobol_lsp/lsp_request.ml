(**************************************************************************)
(*                                                                        *)
(*                        SuperBOL OSS Studio                             *)
(*                                                                        *)
(*  Copyright (c) 2022-2023 OCamlPro SAS                                  *)
(*                                                                        *)
(* All rights reserved.                                                   *)
(* This source code is licensed under the GNU Affero General Public       *)
(* License version 3 found in the LICENSE.md file in the root directory   *)
(* of this source tree.                                                   *)
(*                                                                        *)
(**************************************************************************)

open Cobol_common.Srcloc.TYPES
open Lsp_imports
open Lsp_project.TYPES
open Lsp_server.TYPES
open Lsp_lookup.TYPES
open Lsp.Types
open Ez_file.V1


(** {2 Some preliminary utilities for manipulating source locations} *)

type loc_translator =
  {
    location_of_srcloc: srcloc -> Location.t;
    location_of: 'x. 'x with_loc -> Location.t;
  }

let loc_translator TextDocumentIdentifier.{ uri } =
  let filename = Lsp.Uri.to_path uri in
  let location_of_srcloc loc =
    let range = Lsp_position.range_of_srcloc_in ~filename loc in
    Location.create ~uri ~range
  in
  {
    location_of_srcloc;
    location_of = fun { loc; _ } -> location_of_srcloc loc;
  }

(** {2 Error handling} *)

(** Raises {!Jsonrpc.Response.Error.E} *)
let error ~code fmt =
  Pretty.string_to begin fun message ->
    Jsonrpc.Response.Error.(raise @@ make ~code ~message ())
  end fmt

let request_failed fmt =
  error ~code:Jsonrpc.Response.Error.Code.RequestFailed fmt
let internal_error fmt =
  error ~code:Jsonrpc.Response.Error.Code.InternalError fmt

(** Catch generic exception cases, and report errors using {!error} above *)
let try_doc ~f registry doc_id =
  let doc =
    try Lsp_server.find_document doc_id registry
    with Not_found ->
      request_failed
        "Received a request about a document that has not been opened yet (uri = \
         %s) --- possible cause is the client did not manage to send the didOpen \
         notification; this may happen due to unhandled character encodings.\
        " (DocumentUri.to_string doc_id.TextDocumentIdentifier.uri)
  in
  try f ~doc
  with e ->
    internal_error "Caught exception: %a" Fmt.exn e

(** Same as [try_doc], with some additional document data *)
let try_with_document_data ~f =
  try_doc ~f:(fun ~doc -> f ~doc @@ Lsp_document.retrieve_parsed_data doc)

(** {2 Handling requests} *)

let handle_initialize (params: InitializeParams.t) =
  InitializeResult.create ()
    ~capabilities:(Lsp_capabilities.reply params.capabilities)

let find_definitions { location_of; _ } cu_name qn defs =
  let location_of_item { item_definition; _ } =
    match item_definition.payload with
    | CondName {condition_name = name; _}
    | Renames {rename_to = name; _}->
        location_of name
    | Constant {constant_name = Some name; _}
    | Data {data_name = Some name; _}
    | Screen {screen_data_name = Some name; _}
    | ReportGroup {report_data_name = Some name; _} ->
        location_of name
    | _ -> raise Not_found
  in
  try
    let _cu, cu_defs = CUMap.find_by_name cu_name defs in
    let { as_item; as_paragraph } = Cobol_data.Qualmap.find qn cu_defs in
    Option.((to_list @@ map location_of_item as_item) @
            (to_list @@ map location_of as_paragraph))
  with Not_found -> []

let lookup_definition_in_doc
    DefinitionParams.{ textDocument = doc; position; _ }
    Lsp_document.{ ptree; definitions = defs; _ }
  =
  match Lsp_lookup.names_at_position ~uri:doc.uri position ptree with
  | { qualname_at_position = None; _ }
  | { enclosing_compilation_unit_name = None; _ } ->
      None
  | { qualname_at_position = Some qn;
      enclosing_compilation_unit_name = Some cu_name } ->
      let defs = Lazy.force defs in
      let loc_translator = loc_translator doc in
      Some (`Location (find_definitions loc_translator cu_name qn defs))

let handle_definition registry (params: DefinitionParams.t) =
  try_with_document_data registry params.textDocument
    ~f:(fun ~doc:_ -> lookup_definition_in_doc params)

let lookup_references_in_doc
    ReferenceParams.{ textDocument = doc; position; context; _ }
    Lsp_document.{ ptree; definitions = defs; references = refs; _ }
  =
  match Lsp_lookup.names_at_position ~uri:doc.uri position ptree with
  | { enclosing_compilation_unit_name = None; _ } ->
      None
  | { qualname_at_position = qn;
      enclosing_compilation_unit_name = Some cu_name } ->
      let { location_of_srcloc; _ } as loc_translator = loc_translator doc in
      let def_locs =
        match qn with
        | Some qn when context.includeDeclaration ->
            find_definitions loc_translator cu_name qn (Lazy.force defs)
        | Some _ | None ->
            []
      in
      let ref_locs =
        try
          match qn with
          | None -> []
          | Some qn ->
              let refs = Lazy.force refs in
              let _cu, cu_refs = CUMap.find_by_name cu_name refs in
              List.map location_of_srcloc
                (Cobol_data.Qualmap.find qn cu_refs)
        with Not_found -> []
      in
      Some (def_locs @ ref_locs)

let handle_references state (params: ReferenceParams.t) =
  try_with_document_data state params.textDocument
    ~f:(fun ~doc:_ -> lookup_references_in_doc params)


(*Remark:
    The first line of the text selected to RangeFormatting must be
    the begin of statement/paragraph/section/division/01 level data declaration,
    and the text selected must terminate in the same scope.
    Otherwise, unexpected result.
*)
let handle_range_formatting registry params =
  let open DocumentRangeFormattingParams in
  let { textDocument = doc; range = {start; end_}; _ } = params in
  let Lsp_document.{ project; textdoc; _ } =
    Lsp_server.find_document doc registry
  in
  let range_to_indent =
    Cobol_indent.Type.{
      start_line = start.line + 1;
      end_line = end_.line + 1
    }
  in
  (*the range must contain the whole lines*)
  let range =
    (*TODO:find a simple method to get the number of letters of one line
           (the code below use 1000 as the upperbound)                   *)
    Range.{
      start = Position.create ~line:start.line ~character:0;
      end_ = Position.create ~line:end_.line ~character:1000;
    }
  in
  let newText =
<<<<<<< HEAD
    Cobol_indent.indent_range'
      ~dialect:(Cobol_config.dialect project.config.cobol_config)
      ~source_format:project.config.source_format
=======
    Cobol_indent.indent_range
      ~dialect:(Cobol_config.dialect project.cobol_config)
      ~source_format:project.source_format
>>>>>>> 9faae1b3
      ~indent_config:None
      ~filename:(Lsp.Uri.to_path doc.uri)
      ~contents:(Lsp.Text_document.text textdoc)
      ~range:(Some range_to_indent)
  in
  Some [TextEdit.create ~newText ~range]

let handle_formatting registry params =
  let DocumentFormattingParams.{ textDocument = doc; _ } = params in
  let Lsp_document.{ project; textdoc; _ } =
    Lsp_server.find_document doc registry in
  let lines = String.split_on_char '\n' (Lsp.Text_document.text textdoc) in
  let length = List.length lines - 1 in
  (* TODO: formatting on empty files will break here *)
  let width = String.length @@ List.hd @@ List.rev lines in
  let edit_range =
    Range.create
      ~start:(Position.create ~character:0 ~line:0)
      ~end_:(Position.create ~character:width ~line:length)
  in
  try
    let newText =
<<<<<<< HEAD
      Cobol_indent.indent_range'
        ~dialect:(Cobol_config.dialect project.config.cobol_config)
        ~source_format:project.config.source_format
=======
      Cobol_indent.indent_range
        ~dialect:(Cobol_config.dialect project.cobol_config)
        ~source_format:project.source_format
>>>>>>> 9faae1b3
        ~indent_config:None
        ~filename:(Lsp.Uri.to_path doc.uri)
        ~contents:(Lsp.Text_document.text textdoc)
        ~range:None
    in
    Some [TextEdit.create ~newText ~range:edit_range]
  with Failure msg ->
    internal_error "Formatting error: %s" msg

let handle_semtoks_full,
    handle_semtoks_range =
  let handle registry ?range (doc: TextDocumentIdentifier.t) =
    try_with_document_data registry doc
      ~f:begin fun ~doc:{ artifacts = { pplog; tokens;
                                        rev_comments; rev_ignored; _ };
                          _ } Lsp_document.{ ptree; _ } ->
        let data =
          Lsp_semtoks.data ~filename:(Lsp.Uri.to_path doc.uri) ~range
            ~pplog ~rev_comments ~rev_ignored
            ~tokens:(Lazy.force tokens) ~ptree
        in
        Some (SemanticTokens.create ~data ())
      end
  in
  (fun registry (SemanticTokensParams.{ textDocument; _ }) ->
     handle registry textDocument),
  (fun registry (SemanticTokensRangeParams.{ textDocument; range; _ }) ->
     handle registry ~range textDocument)

let handle_hover registry (params: HoverParams.t) =
  let filename = Lsp.Uri.to_path params.textDocument.uri in
  let find_hovered_pplog_event pplog =
    List.find_opt begin function
      | Cobol_preproc.Trace.Replace _
      | CompilerDirective _ ->
          false
      | Replacement { matched_loc = loc; _ }
      | FileCopy { copyloc = loc; _ } ->
          Lsp_position.is_in_lexloc params.position
            (Cobol_common.Srcloc.lexloc_in ~filename loc)
    end (Cobol_preproc.Trace.events pplog)
  in
  let hover_markdown ~loc value =
    let content = MarkupContent.create ~kind:MarkupKind.Markdown ~value in
    let range = Lsp_position.range_of_srcloc_in ~filename loc in
    Some (Hover.create () ~contents:(`MarkupContent content) ~range)
  in
  try_doc registry params.textDocument
    ~f:begin fun ~doc:{ project; artifacts = { pplog; _ }; _ } ->
      match find_hovered_pplog_event pplog with
      | Some Replacement { matched_loc = loc;
                           replacement_text; _ } ->
          Pretty.string_to (hover_markdown ~loc) "``@[<h>%a@]``"
            Cobol_preproc.Text.pp_text replacement_text
      | Some FileCopy { copyloc = loc;
                        status = CopyDone lib | CyclicCopy lib } ->
          let text = EzFile.read_file lib in
          (* TODO: grab source-format from preprocessor state? *)
          let module Config = (val project.config.cobol_config) in
          let mdlang = match Config.format#value with
            | SF (SFFree | SFVariable | SFCOBOLX) -> "cobolfree"
            | SF _ | Auto -> "cobol"
          in
          Pretty.string_to (hover_markdown ~loc) "```%s\n%s\n```" mdlang text
      | Some FileCopy { status = MissingCopy _; _ }
      | Some Replace _
      | Some CompilerDirective _
      | None ->
          None
    end

let handle_completion registry (params: CompletionParams.t) =
  try_with_document_data registry params.textDocument
    ~f:begin fun ~doc:{ textdoc; _ } { ptree; _ } ->
      let items =
        Lsp_completion.completion_items textdoc params.position ptree in
      Some (`CompletionList (CompletionList.create ()
                               ~isIncomplete:false ~items))
    end

(*TODO(if necessary):
    Now, the request folding has the default perfomance (in VS Code)
    It only supports folding complete lines, and does
    not support FoldingRangeKind or CollapsedText
    (To support these features, need to change the client capability) *)
let handle_folding_range registry (params: FoldingRangeParams.t) =
  try_with_document_data registry params.textDocument
    ~f:begin fun ~doc:_ { ptree; cus; _ } ->
      let filename = Lsp.Uri.to_path params.textDocument.uri in
      Some (Lsp_folding.ranges_in ~filename ptree cus)
    end

let handle_shutdown registry =
  try Lsp_server.save_project_caches registry
  with e ->
    internal_error
      "Exception caught while saving project caches: %a@." Fmt.exn e

let on_request
  : type r. state -> r Lsp.Client_request.t ->
    id:Jsonrpc.Id.t -> (r * state, r error) result =
  fun state client_req ~id:_ ->
  match state, client_req with
  | NotInitialized config, Lsp.Client_request.Initialize init_params ->
      Ok (handle_initialize init_params, Initialized config)
  | NotInitialized _, _ ->
      Error (InvalidStatus state)
  | (ShuttingDown | Initialized _ | Exit _) as state, _ ->
      Error (InvalidStatus state)
  | Running registry, _ -> match client_req with
    | Initialize _ ->
        Error (InvalidStatus (Running registry))
    | TextDocumentDefinition def_params ->
        Ok (handle_definition registry def_params, state)
    | TextDocumentReferences ref_params ->
        Ok (handle_references registry ref_params, state)
    | TextDocumentRangeFormatting params ->
        Ok (handle_range_formatting registry params, state)
    | TextDocumentFormatting params ->
        Ok (handle_formatting registry params, state)
    | SemanticTokensFull params ->
        Ok (handle_semtoks_full registry params, state)
    | SemanticTokensRange params ->
        Ok (handle_semtoks_range registry params, state)
    | TextDocumentHover params ->
        Ok (handle_hover registry params, state)
    | TextDocumentCompletion params ->
        Ok (handle_completion registry params, state)
    | TextDocumentFoldingRange params ->
        Ok (handle_folding_range registry params, state)
    | Shutdown ->
        Ok (handle_shutdown registry, ShuttingDown)
    | TextDocumentDeclaration  (* TextDocumentPositionParams.t.t *) _
    | TextDocumentTypeDefinition  (* TypeDefinitionParams.t.t *) _
    | TextDocumentImplementation  (* ImplementationParams.t.t *) _
    | TextDocumentCodeLens  (* CodeLensParams.t.t *) _
    | TextDocumentCodeLensResolve  (* CodeLens.t.t *) _
    | TextDocumentPrepareCallHierarchy  (* CallHierarchyPrepareParams.t.t *) _
    | TextDocumentPrepareRename  (* PrepareRenameParams.t.t *) _
    | TextDocumentRename  (* RenameParams.t.t *) _
    | TextDocumentLink  (* DocumentLinkParams.t.t *) _
    | TextDocumentLinkResolve  (* DocumentLink.t.t *) _
    | TextDocumentMoniker  (* MonikerParams.t.t *) _
    | DocumentSymbol  (* DocumentSymbolParams.t.t *) _
    | WorkspaceSymbol  (* WorkspaceSymbolParams.t.t *) _
    | DebugEcho (* DebugEcho.Params.t *) _
    | DebugTextDocumentGet  (* DebugTextDocumentGet.Params.t *) _
    | TextDocumentHighlight  (* DocumentHighlightParams.t.t *) _
    | SignatureHelp  (* SignatureHelpParams.t.t *) _
    | CodeAction  (* CodeActionParams.t.t *) _
    | CodeActionResolve  (* CodeAction.t.t *) _
    | CompletionItemResolve  (* CompletionItem.t.t *) _
    | WillSaveWaitUntilTextDocument  (* WillSaveTextDocumentParams.t.t *) _
    | TextDocumentOnTypeFormatting  (* DocumentOnTypeFormattingParams.t.t *) _
    | TextDocumentColorPresentation  (* ColorPresentationParams.t.t *) _
    | TextDocumentColor  (* DocumentColorParams.t.t *) _
    | SelectionRange  (* SelectionRangeParams.t.t *) _
    | ExecuteCommand  (* ExecuteCommandParams.t.t *) _
    | SemanticTokensDelta  (* SemanticTokensDeltaParams.t.t *) _
    | LinkedEditingRange  (* LinkedEditingRangeParams.t.t *) _
    | CallHierarchyIncomingCalls  (* CallHierarchyIncomingCallsParams.t.t *) _
    | CallHierarchyOutgoingCalls  (* CallHierarchyOutgoingCallsParams.t.t *) _
    | WillCreateFiles  (* CreateFilesParams.t.t *) _
    | WillDeleteFiles  (* DeleteFilesParams.t.t *) _
    | WillRenameFiles  (* RenameFilesParams.t.t *) _
      ->
        Error (UnhandledRequest client_req)
    | UnknownRequest { meth; _ } ->
        Error (UnknownRequest meth)

let handle (Jsonrpc.Request.{ id; _ } as req) state =
  match Lsp.Client_request.of_jsonrpc req with
  | Error message ->
      let code = Jsonrpc.Response.Error.Code.InvalidRequest in
      let err = Jsonrpc.Response.Error.make ~message ~code () in
      state, Jsonrpc.Response.(error id err)
  | Ok (E r) ->
      match on_request state r ~id with
      | Ok (reply, state) ->
          let reply_json = Lsp.Client_request.yojson_of_result r reply in
          state, Jsonrpc.Response.ok id reply_json
      | Error server_error ->
          state,
          Jsonrpc.Response.error id @@
          Lsp_server.jsonrpc_of_error server_error req.method_
      | exception Jsonrpc.Response.Error.E e ->
          state, Jsonrpc.Response.error id e
      | exception e ->
          state, Jsonrpc.Response.(error id @@ Error.of_exn e)

module INTERNAL = struct
  let lookup_definition = handle_definition
  let lookup_definition_in_doc = lookup_definition_in_doc
  let lookup_references = handle_references
  let lookup_references_in_doc = lookup_references_in_doc
  let hover = handle_hover
  let formatting = handle_formatting
end<|MERGE_RESOLUTION|>--- conflicted
+++ resolved
@@ -178,15 +178,9 @@
     }
   in
   let newText =
-<<<<<<< HEAD
-    Cobol_indent.indent_range'
+    Cobol_indent.indent_range
       ~dialect:(Cobol_config.dialect project.config.cobol_config)
       ~source_format:project.config.source_format
-=======
-    Cobol_indent.indent_range
-      ~dialect:(Cobol_config.dialect project.cobol_config)
-      ~source_format:project.source_format
->>>>>>> 9faae1b3
       ~indent_config:None
       ~filename:(Lsp.Uri.to_path doc.uri)
       ~contents:(Lsp.Text_document.text textdoc)
@@ -209,15 +203,9 @@
   in
   try
     let newText =
-<<<<<<< HEAD
-      Cobol_indent.indent_range'
+      Cobol_indent.indent_range
         ~dialect:(Cobol_config.dialect project.config.cobol_config)
         ~source_format:project.config.source_format
-=======
-      Cobol_indent.indent_range
-        ~dialect:(Cobol_config.dialect project.cobol_config)
-        ~source_format:project.source_format
->>>>>>> 9faae1b3
         ~indent_config:None
         ~filename:(Lsp.Uri.to_path doc.uri)
         ~contents:(Lsp.Text_document.text textdoc)
